--- conflicted
+++ resolved
@@ -393,11 +393,7 @@
 			state_pruning: PruningMode::ArchiveAll,
 			source: database_type.into_settings(dir.into()),
 			keep_blocks: sc_client_db::KeepBlocks::All,
-<<<<<<< HEAD
-			transaction_storage: sc_client_db::TransactionStorageMode::BlockBody,
 			trie_node_cache_settings: Default::default(),
-=======
->>>>>>> c9fc99d2
 		};
 		let task_executor = TaskExecutor::new();
 
