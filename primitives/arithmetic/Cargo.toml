--- conflicted
+++ resolved
@@ -29,11 +29,8 @@
 [dev-dependencies]
 criterion = "0.3"
 primitive-types = "0.11.1"
-<<<<<<< HEAD
 sp-core = { version = "6.0.0", features = ["full_crypto"], path = "../core" }
-=======
 rand = "0.7.2"
->>>>>>> cd1853ba
 
 [features]
 default = ["std"]
