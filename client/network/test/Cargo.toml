--- conflicted
+++ resolved
@@ -17,11 +17,7 @@
 async-trait = "0.1.50"
 futures = "0.3.21"
 futures-timer = "3.0.1"
-<<<<<<< HEAD
 libp2p = { version = "0.47.0", default-features = false }
-=======
-libp2p = { version = "0.46.1", default-features = false }
->>>>>>> 8016da9d
 log = "0.4.17"
 parking_lot = "0.12.0"
 rand = "0.7.2"
