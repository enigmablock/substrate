--- conflicted
+++ resolved
@@ -448,14 +448,14 @@
 	) -> Result<Vec<StorageKey>, Error>;
 
 	/// Returns the keys with prefix from a child storage with pagination support.
-	fn storage_keys_paged(
+	async fn storage_keys_paged(
 		&self,
 		block: Option<Block::Hash>,
 		storage_key: PrefixedStorageKey,
 		prefix: Option<StorageKey>,
 		count: u32,
 		start_key: Option<StorageKey>,
-	) -> FutureResult<Vec<StorageKey>>;
+	) -> Result<Vec<StorageKey>, Error>;
 
 	/// Returns a child storage entry at a specific block's state.
 	async fn storage(
@@ -496,12 +496,11 @@
 		Block: BlockT + 'static,
 		Client: Send + Sync + 'static,
 {
-<<<<<<< HEAD
 	/// Convert this to a RPC module.
 	pub fn into_rpc_module(self) -> Result<RpcModule<Self>, JsonRpseeError> {
-		let mut ctx_module = RpcModule::new(self);
-
-		ctx_module.register_async_method("childstate_getStorage", |params, state| {
+		let mut module = RpcModule::new(self);
+
+		module.register_async_method("childstate_getStorage", |params, state| {
 			let (storage_key, key, block) = match params.parse() {
 				Ok(params) => params,
 				Err(e) => return Box::pin(future::err(e)),
@@ -513,7 +512,7 @@
 			}.boxed()
 		})?;
 
-		ctx_module.register_async_method("childstate_getKeys", |params, state| {
+		module.register_async_method("childstate_getKeys", |params, state| {
 			let (storage_key, key, block) = match params.parse() {
 				Ok(params) => params,
 				Err(e) => return Box::pin(future::err(e)),
@@ -525,7 +524,7 @@
 			}.boxed()
 		})?;
 
-		ctx_module.register_async_method("childstate_getStorageHash", |params, state| {
+		module.register_async_method("childstate_getStorageHash", |params, state| {
 			let (storage_key, key, block) = match params.parse() {
 				Ok(params) => params,
 				Err(e) => return Box::pin(future::err(e)),
@@ -537,7 +536,7 @@
 			}.boxed()
 		})?;
 
-		ctx_module.register_async_method("childstate_getStorageSize", |params, state| {
+		module.register_async_method("childstate_getStorageSize", |params, state| {
 			let (storage_key, key, block) = match params.parse() {
 				Ok(params) => params,
 				Err(e) => return Box::pin(future::err(e)),
@@ -549,65 +548,7 @@
 			}.boxed()
 		})?;
 
-		Ok(ctx_module)
-=======
-	type Metadata = crate::Metadata;
-
-	fn read_child_proof(
-		&self,
-		child_storage_key: PrefixedStorageKey,
-		keys: Vec<StorageKey>,
-		block: Option<Block::Hash>,
-	) -> FutureResult<ReadProof<Block::Hash>> {
-		self.backend.read_child_proof(block, child_storage_key, keys)
-	}
-
-	fn storage(
-		&self,
-		storage_key: PrefixedStorageKey,
-		key: StorageKey,
-		block: Option<Block::Hash>
-	) -> FutureResult<Option<StorageData>> {
-		self.backend.storage(block, storage_key, key)
-	}
-
-	fn storage_keys(
-		&self,
-		storage_key: PrefixedStorageKey,
-		key_prefix: StorageKey,
-		block: Option<Block::Hash>
-	) -> FutureResult<Vec<StorageKey>> {
-		self.backend.storage_keys(block, storage_key, key_prefix)
-	}
-
-	fn storage_keys_paged(
-		&self,
-		storage_key: PrefixedStorageKey,
-		prefix: Option<StorageKey>,
-		count: u32,
-		start_key: Option<StorageKey>,
-		block: Option<Block::Hash>,
-	) -> FutureResult<Vec<StorageKey>> {
-		self.backend.storage_keys_paged(block, storage_key, prefix, count, start_key)
-	}
-
-	fn storage_hash(
-		&self,
-		storage_key: PrefixedStorageKey,
-		key: StorageKey,
-		block: Option<Block::Hash>
-	) -> FutureResult<Option<Block::Hash>> {
-		self.backend.storage_hash(block, storage_key, key)
-	}
-
-	fn storage_size(
-		&self,
-		storage_key: PrefixedStorageKey,
-		key: StorageKey,
-		block: Option<Block::Hash>
-	) -> FutureResult<Option<u64>> {
-		self.backend.storage_size(block, storage_key, key)
->>>>>>> deac6324
+		Ok(module)
 	}
 
 }
