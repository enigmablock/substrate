// This file is part of Substrate.

// Copyright (C) 2019-2021 Parity Technologies (UK) Ltd.
// SPDX-License-Identifier: GPL-3.0-or-later WITH Classpath-exception-2.0

// This program is free software: you can redistribute it and/or modify
// it under the terms of the GNU General Public License as published by
// the Free Software Foundation, either version 3 of the License, or
// (at your option) any later version.

// This program is distributed in the hope that it will be useful,
// but WITHOUT ANY WARRANTY; without even the implied warranty of
// MERCHANTABILITY or FITNESS FOR A PARTICULAR PURPOSE. See the
// GNU General Public License for more details.

// You should have received a copy of the GNU General Public License
// along with this program. If not, see <https://www.gnu.org/licenses/>.

//! State API backend for light nodes.

<<<<<<< HEAD
use std::{
	sync::Arc,
	collections::{HashSet, HashMap, hash_map::Entry},
};
use crate::SubscriptionTaskExecutor;
use super::{StateBackend, ChildStateBackend, error::Error, client_err};

use anyhow::anyhow;
use codec::Decode;
use futures::{
	future::{self, ready, Either},
	channel::oneshot::{channel, Sender},
	FutureExt, StreamExt, TryStreamExt,
};
use hash_db::Hasher;
use jsonrpsee::ws_server::SubscriptionSink;
use log::warn;
use parking_lot::Mutex;
use sc_rpc_api::state::ReadProof;
use sp_blockchain::{Error as ClientError, HeaderBackend};
=======
use codec::Decode;
use futures::{
	channel::oneshot::{channel, Sender},
	future::{ready, Either},
	FutureExt, StreamExt as _, TryFutureExt, TryStreamExt as _,
};
use hash_db::Hasher;
use jsonrpc_pubsub::{manager::SubscriptionManager, typed::Subscriber, SubscriptionId};
use log::warn;
use parking_lot::Mutex;
use rpc::{
	futures::{
		future::{result, Future},
		stream::Stream,
		Sink,
	},
	Result as RpcResult,
};
use std::{
	collections::{hash_map::Entry, HashMap, HashSet},
	sync::Arc,
};

>>>>>>> b9d86e1e
use sc_client_api::{
	light::{
		future_header, Fetcher, RemoteBlockchain, RemoteCallRequest, RemoteReadChildRequest,
		RemoteReadRequest,
	},
	BlockchainEvents,
};
use sc_rpc_api::state::ReadProof;
use sp_blockchain::{Error as ClientError, HeaderBackend};
use sp_core::{
	storage::{PrefixedStorageKey, StorageChangeSet, StorageData, StorageKey},
	Bytes, OpaqueMetadata,
};
use sp_runtime::{
	generic::BlockId,
	traits::{Block as BlockT, HashFor},
};
use sp_version::RuntimeVersion;

<<<<<<< HEAD
=======
use super::{
	client_err,
	error::{Error, FutureResult},
	ChildStateBackend, StateBackend,
};

>>>>>>> b9d86e1e
/// Storage data map of storage keys => (optional) storage value.
type StorageMap = HashMap<StorageKey, Option<StorageData>>;

/// State API backend for light nodes.
#[derive(Clone)]
pub struct LightState<Block: BlockT, F: Fetcher<Block>, Client> {
	client: Arc<Client>,
	executor: Arc<SubscriptionTaskExecutor>,
	version_subscriptions: SimpleSubscriptions<Block::Hash, RuntimeVersion>,
	storage_subscriptions: Arc<Mutex<StorageSubscriptions<Block>>>,
	remote_blockchain: Arc<dyn RemoteBlockchain<Block>>,
	fetcher: Arc<F>,
}

/// Shared requests container.
trait SharedRequests<Hash, V>: Clone + Send + Sync {
	/// Tries to listen for already issued request, or issues request.
	///
	/// Returns true if requests has been issued.
	fn listen_request(&self, block: Hash, sender: Sender<Result<V, ()>>) -> bool;

	/// Returns (and forgets) all listeners for given request.
	fn on_response_received(&self, block: Hash) -> Vec<Sender<Result<V, ()>>>;
}

/// Storage subscriptions data.
struct StorageSubscriptions<Block: BlockT> {
	/// Active storage requests.
	active_requests: HashMap<Block::Hash, Vec<Sender<Result<StorageMap, ()>>>>,
	/// Map of subscription => keys that this subscription watch for.
	keys_by_subscription: HashMap<u64, HashSet<StorageKey>>,
	/// Map of key => set of subscriptions that watch this key.
	subscriptions_by_key: HashMap<StorageKey, HashSet<u64>>,
}

impl<Block: BlockT> SharedRequests<Block::Hash, StorageMap>
	for Arc<Mutex<StorageSubscriptions<Block>>>
{
	fn listen_request(&self, block: Block::Hash, sender: Sender<Result<StorageMap, ()>>) -> bool {
		let mut subscriptions = self.lock();
		let active_requests_at = subscriptions.active_requests.entry(block).or_default();
		active_requests_at.push(sender);
		active_requests_at.len() == 1
	}

	fn on_response_received(&self, block: Block::Hash) -> Vec<Sender<Result<StorageMap, ()>>> {
		self.lock().active_requests.remove(&block).unwrap_or_default()
	}
}

/// Simple, maybe shared, subscription data that shares per block requests.
type SimpleSubscriptions<Hash, V> = Arc<Mutex<HashMap<Hash, Vec<Sender<Result<V, ()>>>>>>;

impl<Hash, V> SharedRequests<Hash, V> for SimpleSubscriptions<Hash, V>
where
	Hash: Send + Eq + std::hash::Hash,
	V: Send,
{
	fn listen_request(&self, block: Hash, sender: Sender<Result<V, ()>>) -> bool {
		let mut subscriptions = self.lock();
		let active_requests_at = subscriptions.entry(block).or_default();
		active_requests_at.push(sender);
		active_requests_at.len() == 1
	}

	fn on_response_received(&self, block: Hash) -> Vec<Sender<Result<V, ()>>> {
		self.lock().remove(&block).unwrap_or_default()
	}
}

impl<Block: BlockT, F: Fetcher<Block> + 'static, Client> LightState<Block, F, Client>
where
	Block: BlockT,
	Client: HeaderBackend<Block> + Send + Sync + 'static,
{
	/// Create new state API backend for light nodes.
	pub fn new(
		client: Arc<Client>,
		executor: Arc<SubscriptionTaskExecutor>,
		remote_blockchain: Arc<dyn RemoteBlockchain<Block>>,
		fetcher: Arc<F>,
	) -> Self {
		Self {
			client,
			executor,
			version_subscriptions: Arc::new(Mutex::new(HashMap::new())),
			storage_subscriptions: Arc::new(Mutex::new(StorageSubscriptions {
				active_requests: HashMap::new(),
				keys_by_subscription: HashMap::new(),
				subscriptions_by_key: HashMap::new(),
			})),
			remote_blockchain,
			fetcher,
		}
	}

	/// Returns given block hash or best block hash if None is passed.
	fn block_or_best(&self, hash: Option<Block::Hash>) -> Block::Hash {
		hash.unwrap_or_else(|| self.client.info().best_hash)
	}
}

#[async_trait::async_trait]
impl<Block, F, Client> StateBackend<Block, Client> for LightState<Block, F, Client>
where
	Block: BlockT,
	Client: BlockchainEvents<Block> + HeaderBackend<Block> + Send + Sync + 'static,
<<<<<<< HEAD
	F: Fetcher<Block> + 'static
=======
	F: Fetcher<Block> + 'static,
>>>>>>> b9d86e1e
{
	async fn call(
		&self,
		block: Option<Block::Hash>,
		method: String,
		call_data: Bytes,
<<<<<<< HEAD
	) -> Result<Bytes, Error> {
		call(
			&*self.remote_blockchain,
			self.fetcher.clone(),
			self.block_or_best(block),
			method,
			call_data,
		).await
=======
	) -> FutureResult<Bytes> {
		Box::new(
			call(
				&*self.remote_blockchain,
				self.fetcher.clone(),
				self.block_or_best(block),
				method,
				call_data,
			)
			.boxed()
			.compat(),
		)
>>>>>>> b9d86e1e
	}

	async fn storage_keys(
		&self,
		_block: Option<Block::Hash>,
		_prefix: StorageKey,
	) -> Result<Vec<StorageKey>, Error> {
		Err(client_err(ClientError::NotAvailableOnLightClient))
	}

	async fn storage_pairs(
		&self,
		_block: Option<Block::Hash>,
		_prefix: StorageKey,
	) -> Result<Vec<(StorageKey, StorageData)>, Error> {
		Err(client_err(ClientError::NotAvailableOnLightClient))
	}

	async fn storage_keys_paged(
		&self,
		_block: Option<Block::Hash>,
		_prefix: Option<StorageKey>,
		_count: u32,
		_start_key: Option<StorageKey>,
	) -> Result<Vec<StorageKey>, Error> {
		Err(client_err(ClientError::NotAvailableOnLightClient))
	}

<<<<<<< HEAD
	async fn storage_size(
		&self,
		_: Option<Block::Hash>,
		_: StorageKey,
	) -> Result<Option<u64>, Error> {
		Err(client_err(ClientError::NotAvailableOnLightClient))
=======
	fn storage_size(&self, _: Option<Block::Hash>, _: StorageKey) -> FutureResult<Option<u64>> {
		Box::new(result(Err(client_err(ClientError::NotAvailableOnLightClient))))
>>>>>>> b9d86e1e
	}

	async fn storage(
		&self,
		block: Option<Block::Hash>,
		key: StorageKey,
<<<<<<< HEAD
	) -> Result<Option<StorageData>, Error> {
		storage(
			&*self.remote_blockchain,
			self.fetcher.clone(),
			self.block_or_best(block),
			vec![key.0.clone()],
		)
		.await
		.map(move |mut values| {
			values
				.remove(&key)
				.expect("successful request has entries for all requested keys; qed")
		})
=======
	) -> FutureResult<Option<StorageData>> {
		Box::new(
			storage(
				&*self.remote_blockchain,
				self.fetcher.clone(),
				self.block_or_best(block),
				vec![key.0.clone()],
			)
			.boxed()
			.compat()
			.map(move |mut values| {
				values
					.remove(&key)
					.expect("successful request has entries for all requested keys; qed")
			}),
		)
>>>>>>> b9d86e1e
	}

	async fn storage_hash(
		&self,
		block: Option<Block::Hash>,
		key: StorageKey,
<<<<<<< HEAD
	) -> Result<Option<Block::Hash>, Error> {
		StateBackend::storage(self, block, key)
			.await
			.and_then(|maybe_storage|
				Ok(maybe_storage.map(|storage| HashFor::<Block>::hash(&storage.0)))
			)
	}

	async fn metadata(&self, block: Option<Block::Hash>) -> Result<Bytes, Error> {
		self.call(block, "Metadata_metadata".into(), Bytes(Vec::new()))
			.await
			.and_then(|metadata| OpaqueMetadata::decode(&mut &metadata.0[..])
				.map(Into::into)
				.map_err(|decode_err| client_err(ClientError::CallResultDecode(
					"Unable to decode metadata",
					decode_err,
				))))
	}

	async fn runtime_version(&self, block: Option<Block::Hash>) -> Result<RuntimeVersion, Error> {
		runtime_version(
			&*self.remote_blockchain,
			self.fetcher.clone(),
			self.block_or_best(block),
		).await
=======
	) -> FutureResult<Option<Block::Hash>> {
		Box::new(StateBackend::storage(self, block, key).and_then(|maybe_storage| {
			result(Ok(maybe_storage.map(|storage| HashFor::<Block>::hash(&storage.0))))
		}))
	}

	fn metadata(&self, block: Option<Block::Hash>) -> FutureResult<Bytes> {
		let metadata =
			self.call(block, "Metadata_metadata".into(), Bytes(Vec::new()))
				.and_then(|metadata| {
					OpaqueMetadata::decode(&mut &metadata.0[..]).map(Into::into).map_err(
						|decode_err| {
							client_err(ClientError::CallResultDecode(
								"Unable to decode metadata",
								decode_err,
							))
						},
					)
				});

		Box::new(metadata)
	}

	fn runtime_version(&self, block: Option<Block::Hash>) -> FutureResult<RuntimeVersion> {
		Box::new(
			runtime_version(
				&*self.remote_blockchain,
				self.fetcher.clone(),
				self.block_or_best(block),
			)
			.boxed()
			.compat(),
		)
>>>>>>> b9d86e1e
	}

	async fn query_storage(
		&self,
		_from: Block::Hash,
		_to: Option<Block::Hash>,
		_keys: Vec<StorageKey>,
	) -> Result<Vec<StorageChangeSet<Block::Hash>>, Error> {
		Err(client_err(ClientError::NotAvailableOnLightClient))
	}

	async fn query_storage_at(
		&self,
		_keys: Vec<StorageKey>,
<<<<<<< HEAD
		_at: Option<Block::Hash>
	) -> Result<Vec<StorageChangeSet<Block::Hash>>, Error> {
		Err(client_err(ClientError::NotAvailableOnLightClient))
=======
		_at: Option<Block::Hash>,
	) -> FutureResult<Vec<StorageChangeSet<Block::Hash>>> {
		Box::new(result(Err(client_err(ClientError::NotAvailableOnLightClient))))
>>>>>>> b9d86e1e
	}

	async fn read_proof(
		&self,
		_block: Option<Block::Hash>,
		_keys: Vec<StorageKey>,
	) -> Result<ReadProof<Block::Hash>, Error> {
		Err(client_err(ClientError::NotAvailableOnLightClient))
	}

	async fn trace_block(
		&self,
		_block: Block::Hash,
		_targets: Option<String>,
		_storage_keys: Option<String>,
	) -> Result<sp_rpc::tracing::TraceBlockResponse, Error> {
		Err(client_err(ClientError::NotAvailableOnLightClient))
	}

	fn subscribe_runtime_version(
		&self,
		mut sink: SubscriptionSink,
	) -> Result<(), Error> {
		let executor = self.executor.clone();
		let fetcher = self.fetcher.clone();
		let remote_blockchain = self.remote_blockchain.clone();
		let version_subscriptions = self.version_subscriptions.clone();
		let initial_block = self.block_or_best(None);

		let stream = self.client.import_notification_stream().map(|notif| Ok::<_, ()>(notif.hash));

		let fut = async move {
			let mut old_version: Result<RuntimeVersion, ()> = display_error(runtime_version(&*remote_blockchain, fetcher.clone(), initial_block)).await;

			stream
				.and_then(|block| {
					maybe_share_remote_request::<Block, _, _, _>(
						version_subscriptions.clone(),
						block,
						display_error(runtime_version(&*remote_blockchain, fetcher.clone(), block)),
					)
				})
				.filter(|version| {
					let is_new_version = &old_version != version;
					old_version = version.clone();
					future::ready(is_new_version)
				})
				.take_while(|version| {
					future::ready(
						sink.send(&version).map_or_else(|e| {
							log::error!("Could not send data to the state_subscribeRuntimeVersion subscriber: {:?}", e);
							false
						}, |_| true)
					)
				})
				.for_each(|_| future::ready(()))
				.await
		}.boxed();

		executor.execute_new(fut);
		Ok(())
	}

	fn subscribe_storage(
		&self,
<<<<<<< HEAD
		mut sink: SubscriptionSink,
		keys: Option<Vec<StorageKey>>,
	) -> Result<(), Error> {
		const ERR: &str = "state_subscribeStorage requires at least one key; subscription rejected";

		let keys = match keys {
			Some(keys) if !keys.is_empty() => keys,
			_ => return Err(Error::Client(anyhow!(ERR).into())),
		};

		let keys: HashSet<StorageKey> = keys.into_iter().collect();
		// TODO(niklasad1): this seem needless essentially the inner bytes of the storage key.
		let keys_to_check: HashSet<Vec<u8>> = keys.iter().map(|k| k.0.clone()).collect();

		let executor = self.executor.clone();
		let fetcher = self.fetcher.clone();
		let remote_blockchain = self.remote_blockchain.clone();
		let storage_subscriptions = self.storage_subscriptions.clone();
		let initial_block = self.block_or_best(None);
		let initial_keys = keys_to_check.iter().cloned().collect::<Vec<_>>();

		let stream = self.client.import_notification_stream().map(|notif| Ok::<_, ()>(notif.hash));

		let fut = async move {
			let mut old_storage = display_error(storage(&*remote_blockchain, fetcher.clone(), initial_block, initial_keys)).await;

			let id: u64 = rand::random();

			// register subscriptions.
			{
				let mut subs = storage_subscriptions.lock();
				subs.keys_by_subscription.insert(id, keys.clone());
				for key in keys {
					subs.subscriptions_by_key.entry(key).or_default().insert(id);
				}
			}

			let subs = storage_subscriptions.clone();

			stream
				.and_then(move |block| {
					let keys = subs
=======
		_meta: crate::Metadata,
		subscriber: Subscriber<StorageChangeSet<Block::Hash>>,
		keys: Option<Vec<StorageKey>>,
	) {
		let keys = match keys {
			Some(keys) if !keys.is_empty() => keys,
			_ => {
				warn!("Cannot subscribe to all keys on light client. Subscription rejected.");
				return
			},
		};

		let keys = keys.iter().cloned().collect::<HashSet<_>>();
		let keys_to_check = keys.iter().map(|k| k.0.clone()).collect::<HashSet<_>>();
		let subscription_id = self.subscriptions.add(subscriber, move |sink| {
			let fetcher = self.fetcher.clone();
			let remote_blockchain = self.remote_blockchain.clone();
			let storage_subscriptions = self.storage_subscriptions.clone();
			let initial_block = self.block_or_best(None);
			let initial_keys = keys_to_check.iter().cloned().collect::<Vec<_>>();

			let changes_stream = subscription_stream::<Block, _, _, _, _, _, _, _, _>(
				storage_subscriptions.clone(),
				self.client
					.import_notification_stream()
					.map(|notification| Ok::<_, ()>(notification.hash))
					.compat(),
				display_error(
					storage(&*remote_blockchain, fetcher.clone(), initial_block, initial_keys)
						.map(move |r| r.map(|r| (initial_block, r))),
				),
				move |block| {
					// there'll be single request per block for all active subscriptions
					// with all subscribed keys
					let keys = storage_subscriptions
>>>>>>> b9d86e1e
						.lock()
						.subscriptions_by_key
						.keys()
						.map(|k| k.0.clone())
						.collect();

<<<<<<< HEAD
					 // TODO(niklasad1): use shared requests here but require some major
					 // refactoring because the actual block where fed into a closure.
					 storage(&*remote_blockchain, fetcher.clone(), block, keys).then(move |s|
						ready(match s {
							Ok(s) => Ok((s, block)),
							Err(_) => Err(()),
					}))
				})
				.filter_map(|res| {
					let res = match res {
						Ok((storage, block)) => {
							let new_value = storage
=======
					storage(&*remote_blockchain, fetcher.clone(), block, keys)
				},
				move |block, old_value, new_value| {
					// let's only select keys which are valid for this subscription
					let new_value = new_value
						.iter()
						.filter(|(k, _)| keys_to_check.contains(&k.0))
						.map(|(k, v)| (k.clone(), v.clone()))
						.collect::<HashMap<_, _>>();
					let value_differs = old_value
						.as_ref()
						.map(|old_value| **old_value != new_value)
						.unwrap_or(true);
					match value_differs {
						true => Some(StorageChangeSet {
							block,
							changes: new_value
>>>>>>> b9d86e1e
								.iter()
								.filter(|(k, _)| keys_to_check.contains(&k.0))
								.map(|(k, v)| (k.clone(), v.clone()))
<<<<<<< HEAD
								.collect::<HashMap<_, _>>();

							let value_differs = old_storage
								.as_ref()
								.map(|old_value| *old_value != new_value)
								.unwrap_or(true);

							match value_differs {
								true => {
									let res = Some(StorageChangeSet {
										block,
										changes: new_value.iter()
											.map(|(k, v)| (k.clone(), v.clone()))
											.collect(),
									});
									old_storage = Ok(new_value);
									res
								}
								false => None,
							}
						}
						_ => None,
					};
					ready(res)
				})
				.take_while(|change_set| {
					future::ready(
						sink.send(&change_set).map_or_else(|e| {
							log::error!("Could not send data to the state_subscribeStorage subscriber: {:?}", e);
							false
						}, |_| true)
					)
				})
				.for_each(|_| future::ready(()))
				.await;

			// unsubscribe
			{
				let mut storage_subscriptions = storage_subscriptions.lock();
				let keys = storage_subscriptions.keys_by_subscription.remove(&id);
				for key in keys.into_iter().flat_map(|keys| keys.into_iter()) {
					match storage_subscriptions.subscriptions_by_key.entry(key) {
						Entry::Vacant(_) => unreachable!("every key from keys_by_subscription has\
							corresponding entry in subscriptions_by_key; qed"),
						Entry::Occupied(mut entry) => {
							entry.get_mut().remove(&id);
							if entry.get().is_empty() {
								entry.remove();
							}
						}
=======
								.collect(),
						}),
						false => None,
					}
				},
			);

			sink.sink_map_err(|e| warn!("Error sending notifications: {:?}", e))
				.send_all(changes_stream.map(|changes| Ok(changes)))
				// we ignore the resulting Stream (if the first stream is over we are unsubscribed)
				.map(|_| ())
		});

		// remember keys associated with this subscription
		let mut storage_subscriptions = self.storage_subscriptions.lock();
		storage_subscriptions
			.keys_by_subscription
			.insert(subscription_id.clone(), keys.clone());
		for key in keys {
			storage_subscriptions
				.subscriptions_by_key
				.entry(key)
				.or_default()
				.insert(subscription_id.clone());
		}
	}

	fn unsubscribe_storage(
		&self,
		_meta: Option<crate::Metadata>,
		id: SubscriptionId,
	) -> RpcResult<bool> {
		if !self.subscriptions.cancel(id.clone()) {
			return Ok(false)
		}

		// forget subscription keys
		let mut storage_subscriptions = self.storage_subscriptions.lock();
		let keys = storage_subscriptions.keys_by_subscription.remove(&id);
		for key in keys.into_iter().flat_map(|keys| keys.into_iter()) {
			match storage_subscriptions.subscriptions_by_key.entry(key) {
				Entry::Vacant(_) => unreachable!(
					"every key from keys_by_subscription has\
					corresponding entry in subscriptions_by_key; qed"
				),
				Entry::Occupied(mut entry) => {
					entry.get_mut().remove(&id);
					if entry.get().is_empty() {
						entry.remove();
>>>>>>> b9d86e1e
					}
				},
			}
		}.boxed();
		executor.execute_new(fut);

<<<<<<< HEAD
		Ok(())
=======
		Ok(true)
	}

	fn subscribe_runtime_version(
		&self,
		_meta: crate::Metadata,
		subscriber: Subscriber<RuntimeVersion>,
	) {
		self.subscriptions.add(subscriber, move |sink| {
			let fetcher = self.fetcher.clone();
			let remote_blockchain = self.remote_blockchain.clone();
			let version_subscriptions = self.version_subscriptions.clone();
			let initial_block = self.block_or_best(None);

			let versions_stream = subscription_stream::<Block, _, _, _, _, _, _, _, _>(
				version_subscriptions,
				self.client
					.import_notification_stream()
					.map(|notification| Ok::<_, ()>(notification.hash))
					.compat(),
				display_error(
					runtime_version(&*remote_blockchain, fetcher.clone(), initial_block)
						.map(move |r| r.map(|r| (initial_block, r))),
				),
				move |block| runtime_version(&*remote_blockchain, fetcher.clone(), block),
				|_, old_version, new_version| {
					let version_differs = old_version
						.as_ref()
						.map(|old_version| *old_version != new_version)
						.unwrap_or(true);
					match version_differs {
						true => Some(new_version.clone()),
						false => None,
					}
				},
			);

			sink.sink_map_err(|e| warn!("Error sending notifications: {:?}", e))
				.send_all(versions_stream.map(|version| Ok(version)))
				// we ignore the resulting Stream (if the first stream is over we are unsubscribed)
				.map(|_| ())
		});
	}

	fn unsubscribe_runtime_version(
		&self,
		_meta: Option<crate::Metadata>,
		id: SubscriptionId,
	) -> RpcResult<bool> {
		Ok(self.subscriptions.cancel(id))
	}

	fn trace_block(
		&self,
		_block: Block::Hash,
		_targets: Option<String>,
		_storage_keys: Option<String>,
	) -> FutureResult<sp_rpc::tracing::TraceBlockResponse> {
		Box::new(result(Err(client_err(ClientError::NotAvailableOnLightClient))))
>>>>>>> b9d86e1e
	}
}

#[async_trait::async_trait]
impl<Block, F, Client> ChildStateBackend<Block, Client> for LightState<Block, F, Client>
where
	Block: BlockT,
	Client: BlockchainEvents<Block> + HeaderBackend<Block> + Send + Sync + 'static,
<<<<<<< HEAD
	F: Fetcher<Block> + 'static
=======
	F: Fetcher<Block> + 'static,
>>>>>>> b9d86e1e
{
	async fn read_child_proof(
		&self,
		_block: Option<Block::Hash>,
		_storage_key: PrefixedStorageKey,
		_keys: Vec<StorageKey>,
	) -> Result<ReadProof<Block::Hash>, Error> {
		Err(client_err(ClientError::NotAvailableOnLightClient))
	}

	async fn storage_keys(
		&self,
		_block: Option<Block::Hash>,
		_storage_key: PrefixedStorageKey,
		_prefix: StorageKey,
	) -> Result<Vec<StorageKey>, Error> {
		Err(client_err(ClientError::NotAvailableOnLightClient))
	}

	async fn storage_keys_paged(
		&self,
		_block: Option<Block::Hash>,
		_storage_key: PrefixedStorageKey,
		_prefix: Option<StorageKey>,
		_count: u32,
		_start_key: Option<StorageKey>,
	) -> Result<Vec<StorageKey>, Error> {
		Err(client_err(ClientError::NotAvailableOnLightClient))
	}

	async fn storage(
		&self,
		block: Option<Block::Hash>,
		storage_key: PrefixedStorageKey,
		key: StorageKey,
	) -> Result<Option<StorageData>, Error> {
		let block = self.block_or_best(block);
		let fetcher = self.fetcher.clone();
<<<<<<< HEAD
		match resolve_header(&*self.remote_blockchain, &*self.fetcher, block).await {
			Ok(header) => {
				fetcher.remote_read_child(RemoteReadChildRequest {
					block,
					header,
					storage_key,
					keys: vec![key.0.clone()],
					retry_count: Default::default()
				})
				.await
				.map(|mut data| data
					.remove(&key.0)
					.expect("successful result has entry for all keys; qed")
					.map(StorageData)
				)
				.map_err(client_err)
			}
			Err(err) => Err(err),
		}
=======
		let child_storage =
			resolve_header(&*self.remote_blockchain, &*self.fetcher, block).then(move |result| {
				match result {
					Ok(header) => Either::Left(
						fetcher
							.remote_read_child(RemoteReadChildRequest {
								block,
								header,
								storage_key,
								keys: vec![key.0.clone()],
								retry_count: Default::default(),
							})
							.then(move |result| {
								ready(
									result
										.map(|mut data| {
											data.remove(&key.0)
												.expect(
													"successful result has entry for all keys; qed",
												)
												.map(StorageData)
										})
										.map_err(client_err),
								)
							}),
					),
					Err(error) => Either::Right(ready(Err(error))),
				}
			});

		Box::new(child_storage.boxed().compat())
>>>>>>> b9d86e1e
	}

	async fn storage_hash(
		&self,
		block: Option<Block::Hash>,
		storage_key: PrefixedStorageKey,
		key: StorageKey,
<<<<<<< HEAD
	) -> Result<Option<Block::Hash>, Error> {
		ChildStateBackend::storage(self, block, storage_key, key)
			.await
			.and_then(|maybe_storage|
				Ok(maybe_storage.map(|storage| HashFor::<Block>::hash(&storage.0)))
			)
=======
	) -> FutureResult<Option<Block::Hash>> {
		Box::new(ChildStateBackend::storage(self, block, storage_key, key).and_then(
			|maybe_storage| {
				result(Ok(maybe_storage.map(|storage| HashFor::<Block>::hash(&storage.0))))
			},
		))
>>>>>>> b9d86e1e
	}
}

/// Resolve header by hash.
fn resolve_header<Block: BlockT, F: Fetcher<Block>>(
	remote_blockchain: &dyn RemoteBlockchain<Block>,
	fetcher: &F,
	block: Block::Hash,
) -> impl std::future::Future<Output = Result<Block::Header, Error>> {
	let maybe_header = future_header(remote_blockchain, fetcher, BlockId::Hash(block));

	maybe_header.then(move |result| {
		ready(
			result
				.and_then(|maybe_header| {
					maybe_header.ok_or_else(|| ClientError::UnknownBlock(format!("{}", block)))
				})
				.map_err(client_err),
		)
	})
}

/// Call runtime method at given block
fn call<Block: BlockT, F: Fetcher<Block>>(
	remote_blockchain: &dyn RemoteBlockchain<Block>,
	fetcher: Arc<F>,
	block: Block::Hash,
	method: String,
	call_data: Bytes,
) -> impl std::future::Future<Output = Result<Bytes, Error>> {
	resolve_header(remote_blockchain, &*fetcher, block).then(move |result| match result {
		Ok(header) => Either::Left(
			fetcher
				.remote_call(RemoteCallRequest {
					block,
					header,
					method,
					call_data: call_data.0,
					retry_count: Default::default(),
				})
				.then(|result| ready(result.map(Bytes).map_err(client_err))),
		),
		Err(error) => Either::Right(ready(Err(error))),
	})
}

/// Get runtime version at given block.
fn runtime_version<Block: BlockT, F: Fetcher<Block>>(
	remote_blockchain: &dyn RemoteBlockchain<Block>,
	fetcher: Arc<F>,
	block: Block::Hash,
) -> impl std::future::Future<Output = Result<RuntimeVersion, Error>> {
<<<<<<< HEAD
	call(
		remote_blockchain,
		fetcher,
		block,
		"Core_version".into(),
			Bytes(Vec::new()),
=======
	call(remote_blockchain, fetcher, block, "Core_version".into(), Bytes(Vec::new())).then(
		|version| {
			ready(version.and_then(|version| {
				Decode::decode(&mut &version.0[..])
					.map_err(|e| client_err(ClientError::VersionInvalid(e.to_string())))
			}))
		},
>>>>>>> b9d86e1e
	)
}

/// Get storage value at given key at given block.
fn storage<Block: BlockT, F: Fetcher<Block>>(
	remote_blockchain: &dyn RemoteBlockchain<Block>,
	fetcher: Arc<F>,
	block: Block::Hash,
	keys: Vec<Vec<u8>>,
) -> impl std::future::Future<Output = Result<HashMap<StorageKey, Option<StorageData>>, Error>> {
	resolve_header(remote_blockchain, &*fetcher, block).then(move |result| match result {
		Ok(header) => Either::Left(
			fetcher
				.remote_read(RemoteReadRequest {
					block,
					header,
					keys,
					retry_count: Default::default(),
				})
				.then(|result| {
					ready(
						result
							.map(|result| {
								result
									.into_iter()
									.map(|(key, value)| (StorageKey(key), value.map(StorageData)))
									.collect()
							})
							.map_err(client_err),
					)
				}),
		),
		Err(error) => Either::Right(ready(Err(error))),
	})
}

<<<<<<< HEAD
=======
/// Returns subscription stream that issues request on every imported block and
/// if value has changed from previous block, emits (stream) item.
fn subscription_stream<
	Block,
	Requests,
	FutureBlocksStream,
	V,
	N,
	InitialRequestFuture,
	IssueRequest,
	IssueRequestFuture,
	CompareValues,
>(
	shared_requests: Requests,
	future_blocks_stream: FutureBlocksStream,
	initial_request: InitialRequestFuture,
	issue_request: IssueRequest,
	compare_values: CompareValues,
) -> impl Stream<Item = N, Error = ()>
where
	Block: BlockT,
	Requests: 'static + SharedRequests<Block::Hash, V>,
	FutureBlocksStream: Stream<Item = Block::Hash, Error = ()>,
	V: Send + 'static + Clone,
	InitialRequestFuture:
		std::future::Future<Output = Result<(Block::Hash, V), ()>> + Send + 'static,
	IssueRequest: 'static + Fn(Block::Hash) -> IssueRequestFuture,
	IssueRequestFuture: std::future::Future<Output = Result<V, Error>> + Send + 'static,
	CompareValues: Fn(Block::Hash, Option<&V>, &V) -> Option<N>,
{
	// we need to send initial value first, then we'll only be sending if value has changed
	let previous_value = Arc::new(Mutex::new(None));

	// prepare 'stream' of initial values
	let initial_value_stream = ignore_error(initial_request).boxed().compat().into_stream();

	// prepare stream of future values
	//
	// we do not want to stop stream if single request fails
	// (the warning should have been already issued by the request issuer)
	let future_values_stream = future_blocks_stream.and_then(move |block| {
		ignore_error(
			maybe_share_remote_request::<Block, _, _, _, _>(
				shared_requests.clone(),
				block,
				&issue_request,
			)
			.map(move |r| r.map(|v| (block, v))),
		)
		.boxed()
		.compat()
	});

	// now let's return changed values for selected blocks
	initial_value_stream
		.chain(future_values_stream)
		.filter_map(move |block_and_new_value| {
			block_and_new_value.and_then(|(block, new_value)| {
				let mut previous_value = previous_value.lock();
				compare_values(block, previous_value.as_ref(), &new_value).map(
					|notification_value| {
						*previous_value = Some(new_value);
						notification_value
					},
				)
			})
		})
		.map_err(|_| ())
}

>>>>>>> b9d86e1e
/// Request some data from remote node, probably reusing response from already
/// (in-progress) existing request.
fn maybe_share_remote_request<Block: BlockT, Requests, V, RequestFuture>(
	shared_requests: Requests,
	block: Block::Hash,
<<<<<<< HEAD
	fut: RequestFuture
=======
	issue_request: &IssueRequest,
>>>>>>> b9d86e1e
) -> impl std::future::Future<Output = Result<V, ()>>
where
	V: Clone,
	Requests: SharedRequests<Block::Hash, V>,
	RequestFuture: std::future::Future<Output = Result<V, ()>>,
{
	let (sender, receiver) = channel();
	let need_issue_request = shared_requests.listen_request(block, sender);

	// if that isn't the first request - just listen for existing request' response
	if !need_issue_request {
		return Either::Right(receiver.then(|r| ready(r.unwrap_or(Err(())))))
	}

	// that is the first request - issue remote request + notify all listeners on
	// completion
<<<<<<< HEAD
	Either::Left(fut.then(move |remote_result| {
		let listeners = shared_requests.on_response_received(block);
		// skip first element, because this future is the first element
		for receiver in listeners.into_iter().skip(1) {
			// we don't care if receiver has been dropped already
			let _ = receiver.send(remote_result.clone());
		}
=======
	Either::Left(display_error(issue_request(block)).then(move |remote_result| {
		let listeners = shared_requests.on_response_received(block);
		// skip first element, because this future is the first element
		for receiver in listeners.into_iter().skip(1) {
			if let Err(_) = receiver.send(remote_result.clone()) {
				// we don't care if receiver has been dropped already
			}
		}

>>>>>>> b9d86e1e
		ready(remote_result)
	}))
}

/// Convert successful future result into Ok(result) and error into Err(()),
/// displaying warning.
<<<<<<< HEAD
fn display_error<F, T>(future: F) -> impl std::future::Future<Output = Result <T, ()>>
where
	F: std::future::Future<Output=Result<T, Error>>
{
	future.then(|result| ready(result.or_else(|err| {
		warn!("Remote request for subscription data has failed with: {:?}", err);
		Err(())
	})))
=======
fn display_error<F, T>(future: F) -> impl std::future::Future<Output = Result<T, ()>>
where
	F: std::future::Future<Output = Result<T, Error>>,
{
	future.then(|result| {
		ready(result.or_else(|err| {
			warn!("Remote request for subscription data has failed with: {:?}", err);
			Err(())
		}))
	})
}

/// Convert successful future result into Ok(Some(result)) and error into Ok(None),
/// displaying warning.
fn ignore_error<F, T>(future: F) -> impl std::future::Future<Output = Result<Option<T>, ()>>
where
	F: std::future::Future<Output = Result<T, ()>>,
{
	future.then(|result| {
		ready(match result {
			Ok(result) => Ok(Some(result)),
			Err(()) => Ok(None),
		})
	})
>>>>>>> b9d86e1e
}

#[cfg(test)]
mod tests {
	use super::*;
	use rpc::futures::stream::futures_ordered;
	use sp_core::H256;
	use substrate_test_runtime_client::runtime::Block;

	#[test]
	fn subscription_stream_works() {
		let stream = subscription_stream::<Block, _, _, _, _, _, _, _, _>(
			SimpleSubscriptions::default(),
			futures_ordered(vec![result(Ok(H256::from([2; 32]))), result(Ok(H256::from([3; 32])))]),
			ready(Ok((H256::from([1; 32]), 100))),
			|block| match block[0] {
				2 => ready(Ok(100)),
				3 => ready(Ok(200)),
				_ => unreachable!("should not issue additional requests"),
			},
			|_, old_value, new_value| match old_value == Some(new_value) {
				true => None,
				false => Some(new_value.clone()),
			},
		);

		assert_eq!(stream.collect().wait(), Ok(vec![100, 200]));
	}

	#[test]
	fn subscription_stream_ignores_failed_requests() {
		let stream = subscription_stream::<Block, _, _, _, _, _, _, _, _>(
			SimpleSubscriptions::default(),
			futures_ordered(vec![result(Ok(H256::from([2; 32]))), result(Ok(H256::from([3; 32])))]),
			ready(Ok((H256::from([1; 32]), 100))),
			|block| match block[0] {
				2 => ready(Err(client_err(ClientError::NotAvailableOnLightClient))),
				3 => ready(Ok(200)),
				_ => unreachable!("should not issue additional requests"),
			},
			|_, old_value, new_value| match old_value == Some(new_value) {
				true => None,
				false => Some(new_value.clone()),
			},
		);

		assert_eq!(stream.collect().wait(), Ok(vec![100, 200]));
	}

	#[test]
	fn maybe_share_remote_request_shares_request() {
		type UnreachableFuture = futures::future::Ready<Result<u32, Error>>;

		let shared_requests = SimpleSubscriptions::default();

		// let's 'issue' requests for B1
		shared_requests.lock().insert(H256::from([1; 32]), vec![channel().0]);

		// make sure that no additional requests are issued when we're asking for B1
		let _ = maybe_share_remote_request::<Block, _, _, _, UnreachableFuture>(
			shared_requests.clone(),
			H256::from([1; 32]),
			&|_| unreachable!("no duplicate requests issued"),
		);

		// make sure that additional requests is issued when we're asking for B2
		let request_issued = Arc::new(Mutex::new(false));
		let _ = maybe_share_remote_request::<Block, _, _, _, UnreachableFuture>(
			shared_requests.clone(),
			H256::from([2; 32]),
			&|_| {
				*request_issued.lock() = true;
				ready(Ok(Default::default()))
			},
		);
		assert!(*request_issued.lock());
	}
}<|MERGE_RESOLUTION|>--- conflicted
+++ resolved
@@ -18,7 +18,6 @@
 
 //! State API backend for light nodes.
 
-<<<<<<< HEAD
 use std::{
 	sync::Arc,
 	collections::{HashSet, HashMap, hash_map::Entry},
@@ -39,31 +38,6 @@
 use parking_lot::Mutex;
 use sc_rpc_api::state::ReadProof;
 use sp_blockchain::{Error as ClientError, HeaderBackend};
-=======
-use codec::Decode;
-use futures::{
-	channel::oneshot::{channel, Sender},
-	future::{ready, Either},
-	FutureExt, StreamExt as _, TryFutureExt, TryStreamExt as _,
-};
-use hash_db::Hasher;
-use jsonrpc_pubsub::{manager::SubscriptionManager, typed::Subscriber, SubscriptionId};
-use log::warn;
-use parking_lot::Mutex;
-use rpc::{
-	futures::{
-		future::{result, Future},
-		stream::Stream,
-		Sink,
-	},
-	Result as RpcResult,
-};
-use std::{
-	collections::{hash_map::Entry, HashMap, HashSet},
-	sync::Arc,
-};
-
->>>>>>> b9d86e1e
 use sc_client_api::{
 	light::{
 		future_header, Fetcher, RemoteBlockchain, RemoteCallRequest, RemoteReadChildRequest,
@@ -71,8 +45,6 @@
 	},
 	BlockchainEvents,
 };
-use sc_rpc_api::state::ReadProof;
-use sp_blockchain::{Error as ClientError, HeaderBackend};
 use sp_core::{
 	storage::{PrefixedStorageKey, StorageChangeSet, StorageData, StorageKey},
 	Bytes, OpaqueMetadata,
@@ -83,15 +55,6 @@
 };
 use sp_version::RuntimeVersion;
 
-<<<<<<< HEAD
-=======
-use super::{
-	client_err,
-	error::{Error, FutureResult},
-	ChildStateBackend, StateBackend,
-};
-
->>>>>>> b9d86e1e
 /// Storage data map of storage keys => (optional) storage value.
 type StorageMap = HashMap<StorageKey, Option<StorageData>>;
 
@@ -199,18 +162,13 @@
 where
 	Block: BlockT,
 	Client: BlockchainEvents<Block> + HeaderBackend<Block> + Send + Sync + 'static,
-<<<<<<< HEAD
-	F: Fetcher<Block> + 'static
-=======
 	F: Fetcher<Block> + 'static,
->>>>>>> b9d86e1e
 {
 	async fn call(
 		&self,
 		block: Option<Block::Hash>,
 		method: String,
 		call_data: Bytes,
-<<<<<<< HEAD
 	) -> Result<Bytes, Error> {
 		call(
 			&*self.remote_blockchain,
@@ -219,20 +177,6 @@
 			method,
 			call_data,
 		).await
-=======
-	) -> FutureResult<Bytes> {
-		Box::new(
-			call(
-				&*self.remote_blockchain,
-				self.fetcher.clone(),
-				self.block_or_best(block),
-				method,
-				call_data,
-			)
-			.boxed()
-			.compat(),
-		)
->>>>>>> b9d86e1e
 	}
 
 	async fn storage_keys(
@@ -261,24 +205,18 @@
 		Err(client_err(ClientError::NotAvailableOnLightClient))
 	}
 
-<<<<<<< HEAD
 	async fn storage_size(
 		&self,
 		_: Option<Block::Hash>,
 		_: StorageKey,
 	) -> Result<Option<u64>, Error> {
 		Err(client_err(ClientError::NotAvailableOnLightClient))
-=======
-	fn storage_size(&self, _: Option<Block::Hash>, _: StorageKey) -> FutureResult<Option<u64>> {
-		Box::new(result(Err(client_err(ClientError::NotAvailableOnLightClient))))
->>>>>>> b9d86e1e
 	}
 
 	async fn storage(
 		&self,
 		block: Option<Block::Hash>,
 		key: StorageKey,
-<<<<<<< HEAD
 	) -> Result<Option<StorageData>, Error> {
 		storage(
 			&*self.remote_blockchain,
@@ -292,31 +230,12 @@
 				.remove(&key)
 				.expect("successful request has entries for all requested keys; qed")
 		})
-=======
-	) -> FutureResult<Option<StorageData>> {
-		Box::new(
-			storage(
-				&*self.remote_blockchain,
-				self.fetcher.clone(),
-				self.block_or_best(block),
-				vec![key.0.clone()],
-			)
-			.boxed()
-			.compat()
-			.map(move |mut values| {
-				values
-					.remove(&key)
-					.expect("successful request has entries for all requested keys; qed")
-			}),
-		)
->>>>>>> b9d86e1e
 	}
 
 	async fn storage_hash(
 		&self,
 		block: Option<Block::Hash>,
 		key: StorageKey,
-<<<<<<< HEAD
 	) -> Result<Option<Block::Hash>, Error> {
 		StateBackend::storage(self, block, key)
 			.await
@@ -342,41 +261,6 @@
 			self.fetcher.clone(),
 			self.block_or_best(block),
 		).await
-=======
-	) -> FutureResult<Option<Block::Hash>> {
-		Box::new(StateBackend::storage(self, block, key).and_then(|maybe_storage| {
-			result(Ok(maybe_storage.map(|storage| HashFor::<Block>::hash(&storage.0))))
-		}))
-	}
-
-	fn metadata(&self, block: Option<Block::Hash>) -> FutureResult<Bytes> {
-		let metadata =
-			self.call(block, "Metadata_metadata".into(), Bytes(Vec::new()))
-				.and_then(|metadata| {
-					OpaqueMetadata::decode(&mut &metadata.0[..]).map(Into::into).map_err(
-						|decode_err| {
-							client_err(ClientError::CallResultDecode(
-								"Unable to decode metadata",
-								decode_err,
-							))
-						},
-					)
-				});
-
-		Box::new(metadata)
-	}
-
-	fn runtime_version(&self, block: Option<Block::Hash>) -> FutureResult<RuntimeVersion> {
-		Box::new(
-			runtime_version(
-				&*self.remote_blockchain,
-				self.fetcher.clone(),
-				self.block_or_best(block),
-			)
-			.boxed()
-			.compat(),
-		)
->>>>>>> b9d86e1e
 	}
 
 	async fn query_storage(
@@ -391,15 +275,9 @@
 	async fn query_storage_at(
 		&self,
 		_keys: Vec<StorageKey>,
-<<<<<<< HEAD
 		_at: Option<Block::Hash>
 	) -> Result<Vec<StorageChangeSet<Block::Hash>>, Error> {
 		Err(client_err(ClientError::NotAvailableOnLightClient))
-=======
-		_at: Option<Block::Hash>,
-	) -> FutureResult<Vec<StorageChangeSet<Block::Hash>>> {
-		Box::new(result(Err(client_err(ClientError::NotAvailableOnLightClient))))
->>>>>>> b9d86e1e
 	}
 
 	async fn read_proof(
@@ -465,7 +343,6 @@
 
 	fn subscribe_storage(
 		&self,
-<<<<<<< HEAD
 		mut sink: SubscriptionSink,
 		keys: Option<Vec<StorageKey>>,
 	) -> Result<(), Error> {
@@ -508,50 +385,12 @@
 			stream
 				.and_then(move |block| {
 					let keys = subs
-=======
-		_meta: crate::Metadata,
-		subscriber: Subscriber<StorageChangeSet<Block::Hash>>,
-		keys: Option<Vec<StorageKey>>,
-	) {
-		let keys = match keys {
-			Some(keys) if !keys.is_empty() => keys,
-			_ => {
-				warn!("Cannot subscribe to all keys on light client. Subscription rejected.");
-				return
-			},
-		};
-
-		let keys = keys.iter().cloned().collect::<HashSet<_>>();
-		let keys_to_check = keys.iter().map(|k| k.0.clone()).collect::<HashSet<_>>();
-		let subscription_id = self.subscriptions.add(subscriber, move |sink| {
-			let fetcher = self.fetcher.clone();
-			let remote_blockchain = self.remote_blockchain.clone();
-			let storage_subscriptions = self.storage_subscriptions.clone();
-			let initial_block = self.block_or_best(None);
-			let initial_keys = keys_to_check.iter().cloned().collect::<Vec<_>>();
-
-			let changes_stream = subscription_stream::<Block, _, _, _, _, _, _, _, _>(
-				storage_subscriptions.clone(),
-				self.client
-					.import_notification_stream()
-					.map(|notification| Ok::<_, ()>(notification.hash))
-					.compat(),
-				display_error(
-					storage(&*remote_blockchain, fetcher.clone(), initial_block, initial_keys)
-						.map(move |r| r.map(|r| (initial_block, r))),
-				),
-				move |block| {
-					// there'll be single request per block for all active subscriptions
-					// with all subscribed keys
-					let keys = storage_subscriptions
->>>>>>> b9d86e1e
 						.lock()
 						.subscriptions_by_key
 						.keys()
 						.map(|k| k.0.clone())
 						.collect();
 
-<<<<<<< HEAD
 					 // TODO(niklasad1): use shared requests here but require some major
 					 // refactoring because the actual block where fed into a closure.
 					 storage(&*remote_blockchain, fetcher.clone(), block, keys).then(move |s|
@@ -564,29 +403,9 @@
 					let res = match res {
 						Ok((storage, block)) => {
 							let new_value = storage
-=======
-					storage(&*remote_blockchain, fetcher.clone(), block, keys)
-				},
-				move |block, old_value, new_value| {
-					// let's only select keys which are valid for this subscription
-					let new_value = new_value
-						.iter()
-						.filter(|(k, _)| keys_to_check.contains(&k.0))
-						.map(|(k, v)| (k.clone(), v.clone()))
-						.collect::<HashMap<_, _>>();
-					let value_differs = old_value
-						.as_ref()
-						.map(|old_value| **old_value != new_value)
-						.unwrap_or(true);
-					match value_differs {
-						true => Some(StorageChangeSet {
-							block,
-							changes: new_value
->>>>>>> b9d86e1e
 								.iter()
 								.filter(|(k, _)| keys_to_check.contains(&k.0))
 								.map(|(k, v)| (k.clone(), v.clone()))
-<<<<<<< HEAD
 								.collect::<HashMap<_, _>>();
 
 							let value_differs = old_storage
@@ -637,126 +456,13 @@
 								entry.remove();
 							}
 						}
-=======
-								.collect(),
-						}),
-						false => None,
 					}
-				},
-			);
-
-			sink.sink_map_err(|e| warn!("Error sending notifications: {:?}", e))
-				.send_all(changes_stream.map(|changes| Ok(changes)))
-				// we ignore the resulting Stream (if the first stream is over we are unsubscribed)
-				.map(|_| ())
-		});
-
-		// remember keys associated with this subscription
-		let mut storage_subscriptions = self.storage_subscriptions.lock();
-		storage_subscriptions
-			.keys_by_subscription
-			.insert(subscription_id.clone(), keys.clone());
-		for key in keys {
-			storage_subscriptions
-				.subscriptions_by_key
-				.entry(key)
-				.or_default()
-				.insert(subscription_id.clone());
-		}
-	}
-
-	fn unsubscribe_storage(
-		&self,
-		_meta: Option<crate::Metadata>,
-		id: SubscriptionId,
-	) -> RpcResult<bool> {
-		if !self.subscriptions.cancel(id.clone()) {
-			return Ok(false)
-		}
-
-		// forget subscription keys
-		let mut storage_subscriptions = self.storage_subscriptions.lock();
-		let keys = storage_subscriptions.keys_by_subscription.remove(&id);
-		for key in keys.into_iter().flat_map(|keys| keys.into_iter()) {
-			match storage_subscriptions.subscriptions_by_key.entry(key) {
-				Entry::Vacant(_) => unreachable!(
-					"every key from keys_by_subscription has\
-					corresponding entry in subscriptions_by_key; qed"
-				),
-				Entry::Occupied(mut entry) => {
-					entry.get_mut().remove(&id);
-					if entry.get().is_empty() {
-						entry.remove();
->>>>>>> b9d86e1e
-					}
-				},
+				}
 			}
 		}.boxed();
 		executor.execute_new(fut);
 
-<<<<<<< HEAD
 		Ok(())
-=======
-		Ok(true)
-	}
-
-	fn subscribe_runtime_version(
-		&self,
-		_meta: crate::Metadata,
-		subscriber: Subscriber<RuntimeVersion>,
-	) {
-		self.subscriptions.add(subscriber, move |sink| {
-			let fetcher = self.fetcher.clone();
-			let remote_blockchain = self.remote_blockchain.clone();
-			let version_subscriptions = self.version_subscriptions.clone();
-			let initial_block = self.block_or_best(None);
-
-			let versions_stream = subscription_stream::<Block, _, _, _, _, _, _, _, _>(
-				version_subscriptions,
-				self.client
-					.import_notification_stream()
-					.map(|notification| Ok::<_, ()>(notification.hash))
-					.compat(),
-				display_error(
-					runtime_version(&*remote_blockchain, fetcher.clone(), initial_block)
-						.map(move |r| r.map(|r| (initial_block, r))),
-				),
-				move |block| runtime_version(&*remote_blockchain, fetcher.clone(), block),
-				|_, old_version, new_version| {
-					let version_differs = old_version
-						.as_ref()
-						.map(|old_version| *old_version != new_version)
-						.unwrap_or(true);
-					match version_differs {
-						true => Some(new_version.clone()),
-						false => None,
-					}
-				},
-			);
-
-			sink.sink_map_err(|e| warn!("Error sending notifications: {:?}", e))
-				.send_all(versions_stream.map(|version| Ok(version)))
-				// we ignore the resulting Stream (if the first stream is over we are unsubscribed)
-				.map(|_| ())
-		});
-	}
-
-	fn unsubscribe_runtime_version(
-		&self,
-		_meta: Option<crate::Metadata>,
-		id: SubscriptionId,
-	) -> RpcResult<bool> {
-		Ok(self.subscriptions.cancel(id))
-	}
-
-	fn trace_block(
-		&self,
-		_block: Block::Hash,
-		_targets: Option<String>,
-		_storage_keys: Option<String>,
-	) -> FutureResult<sp_rpc::tracing::TraceBlockResponse> {
-		Box::new(result(Err(client_err(ClientError::NotAvailableOnLightClient))))
->>>>>>> b9d86e1e
 	}
 }
 
@@ -765,11 +471,7 @@
 where
 	Block: BlockT,
 	Client: BlockchainEvents<Block> + HeaderBackend<Block> + Send + Sync + 'static,
-<<<<<<< HEAD
-	F: Fetcher<Block> + 'static
-=======
 	F: Fetcher<Block> + 'static,
->>>>>>> b9d86e1e
 {
 	async fn read_child_proof(
 		&self,
@@ -808,7 +510,6 @@
 	) -> Result<Option<StorageData>, Error> {
 		let block = self.block_or_best(block);
 		let fetcher = self.fetcher.clone();
-<<<<<<< HEAD
 		match resolve_header(&*self.remote_blockchain, &*self.fetcher, block).await {
 			Ok(header) => {
 				fetcher.remote_read_child(RemoteReadChildRequest {
@@ -828,39 +529,6 @@
 			}
 			Err(err) => Err(err),
 		}
-=======
-		let child_storage =
-			resolve_header(&*self.remote_blockchain, &*self.fetcher, block).then(move |result| {
-				match result {
-					Ok(header) => Either::Left(
-						fetcher
-							.remote_read_child(RemoteReadChildRequest {
-								block,
-								header,
-								storage_key,
-								keys: vec![key.0.clone()],
-								retry_count: Default::default(),
-							})
-							.then(move |result| {
-								ready(
-									result
-										.map(|mut data| {
-											data.remove(&key.0)
-												.expect(
-													"successful result has entry for all keys; qed",
-												)
-												.map(StorageData)
-										})
-										.map_err(client_err),
-								)
-							}),
-					),
-					Err(error) => Either::Right(ready(Err(error))),
-				}
-			});
-
-		Box::new(child_storage.boxed().compat())
->>>>>>> b9d86e1e
 	}
 
 	async fn storage_hash(
@@ -868,21 +536,12 @@
 		block: Option<Block::Hash>,
 		storage_key: PrefixedStorageKey,
 		key: StorageKey,
-<<<<<<< HEAD
 	) -> Result<Option<Block::Hash>, Error> {
 		ChildStateBackend::storage(self, block, storage_key, key)
 			.await
 			.and_then(|maybe_storage|
 				Ok(maybe_storage.map(|storage| HashFor::<Block>::hash(&storage.0)))
 			)
-=======
-	) -> FutureResult<Option<Block::Hash>> {
-		Box::new(ChildStateBackend::storage(self, block, storage_key, key).and_then(
-			|maybe_storage| {
-				result(Ok(maybe_storage.map(|storage| HashFor::<Block>::hash(&storage.0))))
-			},
-		))
->>>>>>> b9d86e1e
 	}
 }
 
@@ -935,23 +594,17 @@
 	fetcher: Arc<F>,
 	block: Block::Hash,
 ) -> impl std::future::Future<Output = Result<RuntimeVersion, Error>> {
-<<<<<<< HEAD
 	call(
 		remote_blockchain,
 		fetcher,
 		block,
 		"Core_version".into(),
 			Bytes(Vec::new()),
-=======
-	call(remote_blockchain, fetcher, block, "Core_version".into(), Bytes(Vec::new())).then(
-		|version| {
-			ready(version.and_then(|version| {
-				Decode::decode(&mut &version.0[..])
-					.map_err(|e| client_err(ClientError::VersionInvalid(e.to_string())))
-			}))
-		},
->>>>>>> b9d86e1e
 	)
+	.then(|version| ready(version.and_then(|version|
+		Decode::decode(&mut &version.0[..])
+			.map_err(|e| client_err(ClientError::VersionInvalid(e.to_string())))
+	)))
 }
 
 /// Get storage value at given key at given block.
@@ -987,89 +640,12 @@
 	})
 }
 
-<<<<<<< HEAD
-=======
-/// Returns subscription stream that issues request on every imported block and
-/// if value has changed from previous block, emits (stream) item.
-fn subscription_stream<
-	Block,
-	Requests,
-	FutureBlocksStream,
-	V,
-	N,
-	InitialRequestFuture,
-	IssueRequest,
-	IssueRequestFuture,
-	CompareValues,
->(
-	shared_requests: Requests,
-	future_blocks_stream: FutureBlocksStream,
-	initial_request: InitialRequestFuture,
-	issue_request: IssueRequest,
-	compare_values: CompareValues,
-) -> impl Stream<Item = N, Error = ()>
-where
-	Block: BlockT,
-	Requests: 'static + SharedRequests<Block::Hash, V>,
-	FutureBlocksStream: Stream<Item = Block::Hash, Error = ()>,
-	V: Send + 'static + Clone,
-	InitialRequestFuture:
-		std::future::Future<Output = Result<(Block::Hash, V), ()>> + Send + 'static,
-	IssueRequest: 'static + Fn(Block::Hash) -> IssueRequestFuture,
-	IssueRequestFuture: std::future::Future<Output = Result<V, Error>> + Send + 'static,
-	CompareValues: Fn(Block::Hash, Option<&V>, &V) -> Option<N>,
-{
-	// we need to send initial value first, then we'll only be sending if value has changed
-	let previous_value = Arc::new(Mutex::new(None));
-
-	// prepare 'stream' of initial values
-	let initial_value_stream = ignore_error(initial_request).boxed().compat().into_stream();
-
-	// prepare stream of future values
-	//
-	// we do not want to stop stream if single request fails
-	// (the warning should have been already issued by the request issuer)
-	let future_values_stream = future_blocks_stream.and_then(move |block| {
-		ignore_error(
-			maybe_share_remote_request::<Block, _, _, _, _>(
-				shared_requests.clone(),
-				block,
-				&issue_request,
-			)
-			.map(move |r| r.map(|v| (block, v))),
-		)
-		.boxed()
-		.compat()
-	});
-
-	// now let's return changed values for selected blocks
-	initial_value_stream
-		.chain(future_values_stream)
-		.filter_map(move |block_and_new_value| {
-			block_and_new_value.and_then(|(block, new_value)| {
-				let mut previous_value = previous_value.lock();
-				compare_values(block, previous_value.as_ref(), &new_value).map(
-					|notification_value| {
-						*previous_value = Some(new_value);
-						notification_value
-					},
-				)
-			})
-		})
-		.map_err(|_| ())
-}
-
->>>>>>> b9d86e1e
 /// Request some data from remote node, probably reusing response from already
 /// (in-progress) existing request.
 fn maybe_share_remote_request<Block: BlockT, Requests, V, RequestFuture>(
 	shared_requests: Requests,
 	block: Block::Hash,
-<<<<<<< HEAD
 	fut: RequestFuture
-=======
-	issue_request: &IssueRequest,
->>>>>>> b9d86e1e
 ) -> impl std::future::Future<Output = Result<V, ()>>
 where
 	V: Clone,
@@ -1086,7 +662,6 @@
 
 	// that is the first request - issue remote request + notify all listeners on
 	// completion
-<<<<<<< HEAD
 	Either::Left(fut.then(move |remote_result| {
 		let listeners = shared_requests.on_response_received(block);
 		// skip first element, because this future is the first element
@@ -1094,24 +669,12 @@
 			// we don't care if receiver has been dropped already
 			let _ = receiver.send(remote_result.clone());
 		}
-=======
-	Either::Left(display_error(issue_request(block)).then(move |remote_result| {
-		let listeners = shared_requests.on_response_received(block);
-		// skip first element, because this future is the first element
-		for receiver in listeners.into_iter().skip(1) {
-			if let Err(_) = receiver.send(remote_result.clone()) {
-				// we don't care if receiver has been dropped already
-			}
-		}
-
->>>>>>> b9d86e1e
 		ready(remote_result)
 	}))
 }
 
 /// Convert successful future result into Ok(result) and error into Err(()),
 /// displaying warning.
-<<<<<<< HEAD
 fn display_error<F, T>(future: F) -> impl std::future::Future<Output = Result <T, ()>>
 where
 	F: std::future::Future<Output=Result<T, Error>>
@@ -1120,32 +683,6 @@
 		warn!("Remote request for subscription data has failed with: {:?}", err);
 		Err(())
 	})))
-=======
-fn display_error<F, T>(future: F) -> impl std::future::Future<Output = Result<T, ()>>
-where
-	F: std::future::Future<Output = Result<T, Error>>,
-{
-	future.then(|result| {
-		ready(result.or_else(|err| {
-			warn!("Remote request for subscription data has failed with: {:?}", err);
-			Err(())
-		}))
-	})
-}
-
-/// Convert successful future result into Ok(Some(result)) and error into Ok(None),
-/// displaying warning.
-fn ignore_error<F, T>(future: F) -> impl std::future::Future<Output = Result<Option<T>, ()>>
-where
-	F: std::future::Future<Output = Result<T, ()>>,
-{
-	future.then(|result| {
-		ready(match result {
-			Ok(result) => Ok(Some(result)),
-			Err(()) => Ok(None),
-		})
-	})
->>>>>>> b9d86e1e
 }
 
 #[cfg(test)]
