--- conflicted
+++ resolved
@@ -26,15 +26,11 @@
 mod freeing_bump;
 
 pub use error::Error;
-<<<<<<< HEAD
-pub use freeing_bump::FreeingBumpHeapAllocator;
+pub use freeing_bump::{AllocationStats, FreeingBumpHeapAllocator};
 
 pub trait Memory {
 	fn with_access_mut<R>(&mut self, run: impl FnOnce(&mut [u8]) -> R) -> R;
 	fn with_access<R>(&self, run: impl FnOnce(&[u8]) -> R) -> R;
 	fn grow(&mut self, additional: u32) -> Result<(), ()>;
 	fn pages(&self) -> u32;
-}
-=======
-pub use freeing_bump::{AllocationStats, FreeingBumpHeapAllocator};
->>>>>>> c172d0f6
+}