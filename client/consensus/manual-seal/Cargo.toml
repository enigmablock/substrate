--- conflicted
+++ resolved
@@ -14,20 +14,10 @@
 
 [dependencies]
 thiserror = "1.0"
-<<<<<<< HEAD
-futures = "0.3.9"
-
+futures = "0.3.19"
 jsonrpsee = { version = "0.9", features = ["server", "macros"] }
-log = "0.4"
-codec = { package = "parity-scale-codec", version = "2.0.0" }
-=======
-futures = "0.3.19"
-jsonrpc-core = "18.0.0"
-jsonrpc-core-client = "18.0.0"
-jsonrpc-derive = "18.0.0"
 log = "0.4.8"
 codec = { package = "parity-scale-codec", version = "3.0.0" }
->>>>>>> 1321c6f0
 serde = { version = "1.0", features = ["derive"] }
 assert_matches = "1.3.0"
 async-trait = "0.1.50"
