// This file is part of Substrate.

// Copyright (C) 2020-2021 Parity Technologies (UK) Ltd.
// SPDX-License-Identifier: GPL-3.0-or-later WITH Classpath-exception-2.0

// This program is free software: you can redistribute it and/or modify
// it under the terms of the GNU General Public License as published by
// the Free Software Foundation, either version 3 of the License, or
// (at your option) any later version.

// This program is distributed in the hope that it will be useful,
// but WITHOUT ANY WARRANTY; without even the implied warranty of
// MERCHANTABILITY or FITNESS FOR A PARTICULAR PURPOSE. See the
// GNU General Public License for more details.

// You should have received a copy of the GNU General Public License
// along with this program. If not, see <https://www.gnu.org/licenses/>.

//! Defines data and logic needed for interaction with an WebAssembly instance of a substrate
//! runtime module.

use crate::runtime::{Store, StoreData};
use sc_executor_common::{
	error::{Error, Result},
	wasm_runtime::InvokeMethod,
};
<<<<<<< HEAD
use sp_wasm_interface::{Function, Pointer, Value, WordSize};
use wasmtime::{
	AsContext, AsContextMut, Extern, Func, Global, Instance, Memory, Module, Table, Val,
};
=======
use sp_wasm_interface::{Pointer, Value, WordSize};
use std::{marker, slice};
use wasmtime::{Extern, Func, Global, Instance, Memory, Module, Store, Table, Val};
use sc_allocator::{Memory as MemoryT, FreeingBumpHeapAllocator};
>>>>>>> b2e5d1ef

/// Invoked entrypoint format.
pub enum EntryPointType {
	/// Direct call.
	///
	/// Call is made by providing only payload reference and length.
	Direct { entrypoint: wasmtime::TypedFunc<(u32, u32), u64> },
	/// Indirect call.
	///
	/// Call is made by providing payload reference and length, and extra argument
	/// for advanced routing.
	Wrapped {
		/// The extra argument passed to the runtime. It is typically a wasm function pointer.
		func: u32,
		dispatcher: wasmtime::TypedFunc<(u32, u32, u32), u64>,
	},
}

/// Wasm blob entry point.
pub struct EntryPoint {
	call_type: EntryPointType,
}

impl EntryPoint {
	/// Call this entry point.
	pub fn call(
		&self,
		ctx: impl AsContextMut,
		data_ptr: Pointer<u8>,
		data_len: WordSize,
	) -> Result<u64> {
		let data_ptr = u32::from(data_ptr);
		let data_len = u32::from(data_len);

		fn handle_trap(err: wasmtime::Trap) -> Error {
			Error::from(format!("Wasm execution trapped: {}", err))
		}

		match self.call_type {
			EntryPointType::Direct { ref entrypoint } =>
				entrypoint.call(ctx, (data_ptr, data_len)).map_err(handle_trap),
			EntryPointType::Wrapped { func, ref dispatcher } =>
				dispatcher.call(ctx, (func, data_ptr, data_len)).map_err(handle_trap),
		}
	}

	pub fn direct(
		func: wasmtime::Func,
		ctx: impl AsContext,
	) -> std::result::Result<Self, &'static str> {
		let entrypoint = func
			.typed::<(u32, u32), u64, _>(ctx)
			.map_err(|_| "Invalid signature for direct entry point")?
			.clone();
		Ok(Self { call_type: EntryPointType::Direct { entrypoint } })
	}

	pub fn wrapped(
		dispatcher: wasmtime::Func,
		func: u32,
		ctx: impl AsContext,
	) -> std::result::Result<Self, &'static str> {
		let dispatcher = dispatcher
			.typed::<(u32, u32, u32), u64, _>(ctx)
			.map_err(|_| "Invalid signature for wrapped entry point")?
			.clone();
		Ok(Self { call_type: EntryPointType::Wrapped { func, dispatcher } })
	}
}

/// Wrapper around [`Memor`] that implements [`MemoryT`].
struct MemoryWrapper<'a>(&'a Memory);

impl MemoryT for MemoryWrapper<'_> {
	fn with_access_mut<R>(&mut self, run: impl FnOnce(&mut [u8]) -> R) -> R {
		unsafe {
			run(self.0.data_unchecked_mut())
		}
	}

	fn with_access<R>(&self, run: impl FnOnce(&[u8]) -> R) -> R {
		unsafe {
			run(self.0.data_unchecked())
		}
	}

	fn pages(&self) -> u32 {
		self.0.size()
	}

	fn grow(&mut self, additional: u32) -> std::result::Result<(), ()> {
		self.0
			.grow(additional)
			.map_err(|e| {
				log::error!(
					target: "wasm-executor",
					"Failed to grow memory by {} pages: {:?}",
					additional,
					e,
				)
			})
			.map(drop)
	}
}

/// Wrap the given WebAssembly Instance of a wasm module with Substrate-runtime.
///
/// This struct is a handy wrapper around a wasmtime `Instance` that provides substrate specific
/// routines.
pub struct InstanceWrapper {
	instance: Instance,
<<<<<<< HEAD
=======
	// The memory instance of the `instance`.
	//
	// It is important to make sure that we don't make any copies of this to make it easier to proof
>>>>>>> b2e5d1ef
	memory: Memory,
	store: Store,
}

fn extern_memory(extern_: &Extern) -> Option<&Memory> {
	match extern_ {
		Extern::Memory(mem) => Some(mem),
		_ => None,
	}
}

fn extern_global(extern_: &Extern) -> Option<&Global> {
	match extern_ {
		Extern::Global(glob) => Some(glob),
		_ => None,
	}
}

fn extern_table(extern_: &Extern) -> Option<&Table> {
	match extern_ {
		Extern::Table(table) => Some(table),
		_ => None,
	}
}

fn extern_func(extern_: &Extern) -> Option<&Func> {
	match extern_ {
		Extern::Func(func) => Some(func),
		_ => None,
	}
}

impl InstanceWrapper {
	/// Create a new instance wrapper from the given wasm module.
	pub fn new(
		module: &Module,
		host_functions: &[&'static dyn Function],
		heap_pages: u64,
		allow_missing_func_imports: bool,
		max_memory_size: Option<usize>,
	) -> Result<Self> {
		let limits = if let Some(max_memory_size) = max_memory_size {
			wasmtime::StoreLimitsBuilder::new().memory_size(max_memory_size).build()
		} else {
			Default::default()
		};

		let mut store = Store::new(
			module.engine(),
			StoreData { limits, host_state: None, memory: None, table: None },
		);
		if max_memory_size.is_some() {
			store.limiter(|s| &mut s.limits);
		}

		// Scan all imports, find the matching host functions, and create stubs that adapt arguments
		// and results.
		let imports = crate::imports::resolve_imports(
			&mut store,
			module,
			host_functions,
			heap_pages,
			allow_missing_func_imports,
		)?;

		let instance = Instance::new(&mut store, module, &imports.externs)
			.map_err(|e| Error::from(format!("cannot instantiate: {}", e)))?;

		let memory = match imports.memory_import_index {
			Some(memory_idx) => extern_memory(&imports.externs[memory_idx])
				.expect("only memory can be at the `memory_idx`; qed")
				.clone(),
			None => {
				let memory = get_linear_memory(&instance, &mut store)?;
				if !memory.grow(&mut store, heap_pages).is_ok() {
					return Err("failed top increase the linear memory size".into())
				}
				memory
			},
		};

		let table = get_table(&instance, &mut store);

		store.data_mut().memory = Some(memory);
		store.data_mut().table = table;

		Ok(Self { instance, memory, store })
	}

	/// Resolves a substrate entrypoint by the given name.
	///
	/// An entrypoint must have a signature `(i32, i32) -> i64`, otherwise this function will return
	/// an error.
	pub fn resolve_entrypoint(&mut self, method: InvokeMethod) -> Result<EntryPoint> {
		Ok(match method {
			InvokeMethod::Export(method) => {
				// Resolve the requested method and verify that it has a proper signature.
				let export =
					self.instance.get_export(&mut self.store, method).ok_or_else(|| {
						Error::from(format!("Exported method {} is not found", method))
					})?;
				let func = extern_func(&export)
					.ok_or_else(|| Error::from(format!("Export {} is not a function", method)))?
					.clone();
				EntryPoint::direct(func, &self.store).map_err(|_| {
					Error::from(format!("Exported function '{}' has invalid signature.", method))
				})?
			},
			InvokeMethod::Table(func_ref) => {
				let table = self
					.instance
					.get_table(&mut self.store, "__indirect_function_table")
					.ok_or(Error::NoTable)?;
				let val = table
					.get(&mut self.store, func_ref)
					.ok_or(Error::NoTableEntryWithIndex(func_ref))?;
				let func = val
					.funcref()
					.ok_or(Error::TableElementIsNotAFunction(func_ref))?
					.ok_or(Error::FunctionRefIsNull(func_ref))?
					.clone();

				EntryPoint::direct(func, &self.store).map_err(|_| {
					Error::from(format!(
						"Function @{} in exported table has invalid signature for direct call.",
						func_ref,
					))
				})?
			},
			InvokeMethod::TableWithWrapper { dispatcher_ref, func } => {
				let table = self
					.instance
					.get_table(&mut self.store, "__indirect_function_table")
					.ok_or(Error::NoTable)?;
				let val = table
					.get(&mut self.store, dispatcher_ref)
					.ok_or(Error::NoTableEntryWithIndex(dispatcher_ref))?;
				let dispatcher = val
					.funcref()
					.ok_or(Error::TableElementIsNotAFunction(dispatcher_ref))?
					.ok_or(Error::FunctionRefIsNull(dispatcher_ref))?
					.clone();

				EntryPoint::wrapped(dispatcher, func, &self.store).map_err(|_| {
					Error::from(format!(
						"Function @{} in exported table has invalid signature for wrapped call.",
						dispatcher_ref,
					))
				})?
			},
		})
	}

	/// Reads `__heap_base: i32` global variable and returns it.
	///
	/// If it doesn't exist, not a global or of not i32 type returns an error.
	pub fn extract_heap_base(&mut self) -> Result<u32> {
		let heap_base_export = self
			.instance
			.get_export(&mut self.store, "__heap_base")
			.ok_or_else(|| Error::from("__heap_base is not found"))?;

		let heap_base_global = extern_global(&heap_base_export)
			.ok_or_else(|| Error::from("__heap_base is not a global"))?;

		let heap_base = heap_base_global
			.get(&mut self.store)
			.i32()
			.ok_or_else(|| Error::from("__heap_base is not a i32"))?;

		Ok(heap_base as u32)
	}

	/// Get the value from a global with the given `name`.
	pub fn get_global_val(&mut self, name: &str) -> Result<Option<Value>> {
		let global = match self.instance.get_export(&mut self.store, name) {
			Some(global) => global,
			None => return Ok(None),
		};

		let global = extern_global(&global).ok_or_else(|| format!("`{}` is not a global", name))?;

		match global.get(&mut self.store) {
			Val::I32(val) => Ok(Some(Value::I32(val))),
			Val::I64(val) => Ok(Some(Value::I64(val))),
			Val::F32(val) => Ok(Some(Value::F32(val))),
			Val::F64(val) => Ok(Some(Value::F64(val))),
			_ => Err("Unknown value type".into()),
		}
	}

	/// Get a global with the given `name`.
	pub fn get_global(&mut self, name: &str) -> Option<wasmtime::Global> {
		self.instance.get_global(&mut self.store, name)
	}
}

/// Extract linear memory instance from the given instance.
fn get_linear_memory(instance: &Instance, ctx: impl AsContextMut) -> Result<Memory> {
	let memory_export = instance
		.get_export(ctx, "memory")
		.ok_or_else(|| Error::from("memory is not exported under `memory` name"))?;

	let memory = extern_memory(&memory_export)
		.ok_or_else(|| Error::from("the `memory` export should have memory type"))?
		.clone();

	Ok(memory)
}

/// Extract the table from the given instance if any.
fn get_table(instance: &Instance, ctx: &mut Store) -> Option<Table> {
	instance
		.get_export(ctx, "__indirect_function_table")
		.as_ref()
		.and_then(extern_table)
		.cloned()
}

/// Functions related to memory.
impl InstanceWrapper {
<<<<<<< HEAD
=======
	/// Read data from a slice of memory into a destination buffer.
	///
	/// Returns an error if the read would go out of the memory bounds.
	pub fn read_memory_into(&self, address: Pointer<u8>, dest: &mut [u8]) -> Result<()> {
		unsafe {
			// This should be safe since we don't grow up memory while caching this reference and
			// we give up the reference before returning from this function.
			let memory = self.memory.data_unchecked();

			let range = util::checked_range(address.into(), dest.len(), memory.len())
				.ok_or_else(|| Error::Other("memory read is out of bounds".into()))?;
			dest.copy_from_slice(&memory[range]);
			Ok(())
		}
	}

	/// Write data to a slice of memory.
	///
	/// Returns an error if the write would go out of the memory bounds.
	pub fn write_memory_from(&self, address: Pointer<u8>, data: &[u8]) -> Result<()> {
		unsafe {
			// This should be safe since we don't grow up memory while caching this reference and
			// we give up the reference before returning from this function.
			let memory = self.memory.data_unchecked_mut();

			let range = util::checked_range(address.into(), data.len(), memory.len())
				.ok_or_else(|| Error::Other("memory write is out of bounds".into()))?;
			memory[range].copy_from_slice(data);
			Ok(())
		}
	}

	/// Allocate some memory of the given size. Returns pointer to the allocated memory region.
	///
	/// Returns `Err` in case memory cannot be allocated. Refer to the allocator documentation
	/// to get more details.
	pub fn allocate(
		&self,
		allocator: &mut FreeingBumpHeapAllocator,
		size: WordSize,
	) -> Result<Pointer<u8>> {
		let mut memory = MemoryWrapper(&self.memory);
		allocator.allocate(&mut memory, size).map_err(Into::into)
	}

	/// Deallocate the memory pointed by the given pointer.
	///
	/// Returns `Err` in case the given memory region cannot be deallocated.
	pub fn deallocate(
		&self,
		allocator: &mut FreeingBumpHeapAllocator,
		ptr: Pointer<u8>,
	) -> Result<()> {
		let mut memory = MemoryWrapper(&self.memory);
		allocator.deallocate(&mut memory, ptr).map_err(Into::into)
	}

>>>>>>> b2e5d1ef
	/// Returns the pointer to the first byte of the linear memory for this instance.
	pub fn base_ptr(&self) -> *const u8 {
		self.memory.data_ptr(&self.store)
	}

	/// If possible removes physical backing from the allocated linear memory which
	/// leads to returning the memory back to the system; this also zeroes the memory
	/// as a side-effect.
	pub fn decommit(&mut self) {
		if self.memory.data_size(&self.store) == 0 {
			return
		}

		cfg_if::cfg_if! {
			if #[cfg(target_os = "linux")] {
				use std::sync::Once;

				unsafe {
					let ptr = self.memory.data_ptr(&self.store);
					let len = self.memory.data_size(&self.store);

					// Linux handles MADV_DONTNEED reliably. The result is that the given area
					// is unmapped and will be zeroed on the next pagefault.
					if libc::madvise(ptr as _, len, libc::MADV_DONTNEED) != 0 {
						static LOGGED: Once = Once::new();
						LOGGED.call_once(|| {
							log::warn!(
								"madvise(MADV_DONTNEED) failed: {}",
								std::io::Error::last_os_error(),
							);
						});
					} else {
						return;
					}
				}
			}
		}

		// If we're on an unsupported OS or the memory couldn't have been
		// decommited for some reason then just manually zero it out.
		self.memory.data_mut(self.store.as_context_mut()).fill(0);
	}

	pub(crate) fn store(&self) -> &Store {
		&self.store
	}

	pub(crate) fn store_mut(&mut self) -> &mut Store {
		&mut self.store
	}
}<|MERGE_RESOLUTION|>--- conflicted
+++ resolved
@@ -24,17 +24,10 @@
 	error::{Error, Result},
 	wasm_runtime::InvokeMethod,
 };
-<<<<<<< HEAD
-use sp_wasm_interface::{Function, Pointer, Value, WordSize};
-use wasmtime::{
-	AsContext, AsContextMut, Extern, Func, Global, Instance, Memory, Module, Table, Val,
-};
-=======
 use sp_wasm_interface::{Pointer, Value, WordSize};
 use std::{marker, slice};
 use wasmtime::{Extern, Func, Global, Instance, Memory, Module, Store, Table, Val};
 use sc_allocator::{Memory as MemoryT, FreeingBumpHeapAllocator};
->>>>>>> b2e5d1ef
 
 /// Invoked entrypoint format.
 pub enum EntryPointType {
@@ -146,12 +139,9 @@
 /// routines.
 pub struct InstanceWrapper {
 	instance: Instance,
-<<<<<<< HEAD
-=======
 	// The memory instance of the `instance`.
 	//
 	// It is important to make sure that we don't make any copies of this to make it easier to proof
->>>>>>> b2e5d1ef
 	memory: Memory,
 	store: Store,
 }
@@ -373,8 +363,6 @@
 
 /// Functions related to memory.
 impl InstanceWrapper {
-<<<<<<< HEAD
-=======
 	/// Read data from a slice of memory into a destination buffer.
 	///
 	/// Returns an error if the read would go out of the memory bounds.
@@ -432,7 +420,6 @@
 		allocator.deallocate(&mut memory, ptr).map_err(Into::into)
 	}
 
->>>>>>> b2e5d1ef
 	/// Returns the pointer to the first byte of the linear memory for this instance.
 	pub fn base_ptr(&self) -> *const u8 {
 		self.memory.data_ptr(&self.store)
