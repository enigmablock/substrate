// This file is part of Substrate.

// Copyright (C) 2021-2022 Parity Technologies (UK) Ltd.
// SPDX-License-Identifier: Apache-2.0

// Licensed under the Apache License, Version 2.0 (the "License");
// you may not use this file except in compliance with the License.
// You may obtain a copy of the License at
//
// 	http://www.apache.org/licenses/LICENSE-2.0
//
// Unless required by applicable law or agreed to in writing, software
// distributed under the License is distributed on an "AS IS" BASIS,
// WITHOUT WARRANTIES OR CONDITIONS OF ANY KIND, either express or implied.
// See the License for the specific language governing permissions and
// limitations under the License.

//! Migrate the reference counting state.

use crate::{Config, Pallet};
use codec::{Decode, Encode, FullCodec};
use frame_support::{
	pallet_prelude::ValueQuery, traits::PalletInfoAccess, weights::Weight, Blake2_128Concat,
	RuntimeDebug,
};
use sp_std::prelude::*;

/// Type used to encode the number of references an account has.
type RefCount = u32;

/// Information of an account.
#[derive(Clone, Eq, PartialEq, Default, RuntimeDebug, Encode, Decode)]
struct AccountInfo<Index, AccountData> {
	nonce: Index,
	consumers: RefCount,
	providers: RefCount,
	sufficients: RefCount,
	data: AccountData,
}

/// Trait to implement to give information about types used for migration
pub trait V2ToV3 {
	/// The system pallet.
	type Pallet: 'static + PalletInfoAccess;

	/// System config account id
	type AccountId: 'static + FullCodec;

	/// System config index
	type Index: 'static + FullCodec + Copy;

	/// System config account data
	type AccountData: 'static + FullCodec;
}

#[frame_support::storage_alias]
type UpgradedToU32RefCount<T: Config> = StorageValue<Pallet<T>, bool, ValueQuery>;

#[frame_support::storage_alias]
type UpgradedToTripleRefCount<T: Config> = StorageValue<Pallet<T>, bool, ValueQuery>;

#[frame_support::storage_alias]
type Account<V, T: Config> = StorageMap<
	Pallet<T>,
	Blake2_128Concat,
	<V as V2ToV3>::AccountId,
	AccountInfo<<V as V2ToV3>::Index, <V as V2ToV3>::AccountData>,
>;

/// Migrate from unique `u8` reference counting to triple `u32` reference counting.
pub fn migrate_from_single_u8_to_triple_ref_count<V: V2ToV3, T: Config>() -> Weight {
	let mut translated: usize = 0;
	<Account<V, T>>::translate::<(V::Index, u8, V::AccountData), _>(|_key, (nonce, rc, data)| {
		translated += 1;
		Some(AccountInfo { nonce, consumers: rc as RefCount, providers: 1, sufficients: 0, data })
	});
	log::info!(
		target: "runtime::system",
		"Applied migration from single u8 to triple reference counting to {:?} elements.",
		translated
	);
<<<<<<< HEAD
	<UpgradedToU32RefCount>::put(true);
	<UpgradedToTripleRefCount>::put(true);
	Weight::MAX
=======
	<UpgradedToU32RefCount<T>>::put(true);
	<UpgradedToTripleRefCount<T>>::put(true);
	Weight::max_value()
>>>>>>> 644e59a3
}

/// Migrate from unique `u32` reference counting to triple `u32` reference counting.
pub fn migrate_from_single_to_triple_ref_count<V: V2ToV3, T: Config>() -> Weight {
	let mut translated: usize = 0;
	<Account<V, T>>::translate::<(V::Index, RefCount, V::AccountData), _>(
		|_key, (nonce, consumers, data)| {
			translated += 1;
			Some(AccountInfo { nonce, consumers, providers: 1, sufficients: 0, data })
		},
	);
	log::info!(
		target: "runtime::system",
		"Applied migration from single to triple reference counting to {:?} elements.",
		translated
	);
<<<<<<< HEAD
	<UpgradedToTripleRefCount>::put(true);
	Weight::MAX
=======
	<UpgradedToTripleRefCount<T>>::put(true);
	Weight::max_value()
>>>>>>> 644e59a3
}

/// Migrate from dual `u32` reference counting to triple `u32` reference counting.
pub fn migrate_from_dual_to_triple_ref_count<V: V2ToV3, T: Config>() -> Weight {
	let mut translated: usize = 0;
	<Account<V, T>>::translate::<(V::Index, RefCount, RefCount, V::AccountData), _>(
		|_key, (nonce, consumers, providers, data)| {
			translated += 1;
			Some(AccountInfo { nonce, consumers, providers, sufficients: 0, data })
		},
	);
	log::info!(
		target: "runtime::system",
		"Applied migration from dual to triple reference counting to {:?} elements.",
		translated
	);
<<<<<<< HEAD
	<UpgradedToTripleRefCount>::put(true);
	Weight::MAX
=======
	<UpgradedToTripleRefCount<T>>::put(true);
	Weight::max_value()
>>>>>>> 644e59a3
}<|MERGE_RESOLUTION|>--- conflicted
+++ resolved
@@ -79,15 +79,9 @@
 		"Applied migration from single u8 to triple reference counting to {:?} elements.",
 		translated
 	);
-<<<<<<< HEAD
-	<UpgradedToU32RefCount>::put(true);
-	<UpgradedToTripleRefCount>::put(true);
-	Weight::MAX
-=======
 	<UpgradedToU32RefCount<T>>::put(true);
 	<UpgradedToTripleRefCount<T>>::put(true);
-	Weight::max_value()
->>>>>>> 644e59a3
+	Weight::MAX
 }
 
 /// Migrate from unique `u32` reference counting to triple `u32` reference counting.
@@ -104,13 +98,8 @@
 		"Applied migration from single to triple reference counting to {:?} elements.",
 		translated
 	);
-<<<<<<< HEAD
-	<UpgradedToTripleRefCount>::put(true);
+	<UpgradedToTripleRefCount<T>>::put(true);
 	Weight::MAX
-=======
-	<UpgradedToTripleRefCount<T>>::put(true);
-	Weight::max_value()
->>>>>>> 644e59a3
 }
 
 /// Migrate from dual `u32` reference counting to triple `u32` reference counting.
@@ -127,11 +116,6 @@
 		"Applied migration from dual to triple reference counting to {:?} elements.",
 		translated
 	);
-<<<<<<< HEAD
-	<UpgradedToTripleRefCount>::put(true);
+	<UpgradedToTripleRefCount<T>>::put(true);
 	Weight::MAX
-=======
-	<UpgradedToTripleRefCount<T>>::put(true);
-	Weight::max_value()
->>>>>>> 644e59a3
 }