// This file is part of Substrate.

// Copyright (C) 2019-2021 Parity Technologies (UK) Ltd.
// SPDX-License-Identifier: Apache-2.0

// Licensed under the Apache License, Version 2.0 (the "License");
// you may not use this file except in compliance with the License.
// You may obtain a copy of the License at
//
// 	http://www.apache.org/licenses/LICENSE-2.0
//
// Unless required by applicable law or agreed to in writing, software
// distributed under the License is distributed on an "AS IS" BASIS,
// WITHOUT WARRANTIES OR CONDITIONS OF ANY KIND, either express or implied.
// See the License for the specific language governing permissions and
// limitations under the License.

//! Miscellaneous types.

use sp_std::fmt::Debug;
use codec::{Encode, Decode, FullCodec};
use sp_core::RuntimeDebug;
use sp_arithmetic::traits::{Zero, AtLeast32BitUnsigned};
use sp_runtime::{DispatchError, ArithmeticError, TokenError};

/// One of a number of consequences of withdrawing a fungible from an account.
#[derive(Copy, Clone, Eq, PartialEq)]
pub enum WithdrawConsequence<Balance> {
	/// Withdraw could not happen since the amount to be withdrawn is less than the total funds in
	/// the account.
	NoFunds,
	/// The withdraw would mean the account dying when it needs to exist (usually because it is a
	/// provider and there are consumer references on it).
	WouldDie,
	/// The asset is unknown. Usually because an `AssetId` has been presented which doesn't exist
	/// on the system.
	UnknownAsset,
	/// There has been an underflow in the system. This is indicative of a corrupt state and
	/// likely unrecoverable.
	Underflow,
	/// There has been an overflow in the system. This is indicative of a corrupt state and
	/// likely unrecoverable.
	Overflow,
	/// Not enough of the funds in the account are unavailable for withdrawal.
	Frozen,
	/// Account balance would reduce to zero, potentially destroying it. The parameter is the
	/// amount of balance which is destroyed.
	ReducedToZero(Balance),
	/// Account continued in existence.
	Success,
}

impl<Balance: Zero> WithdrawConsequence<Balance> {
	/// Convert the type into a `Result` with `DispatchError` as the error or the additional `Balance`
	/// by which the account will be reduced.
<<<<<<< HEAD
	pub fn into_result(self, keep_alive: bool) -> Result<Balance, TokenError> {
		use WithdrawConsequence::*;
		match self {
			Success => Ok(Zero::zero()),
			ReducedToZero(result) if !keep_alive => Ok(result),
			WouldDie | ReducedToZero(_) => Err(TokenError::WouldDie),
			UnknownAsset => Err(TokenError::UnknownAsset),
			Underflow => Err(TokenError::Underflow),
			Overflow => Err(TokenError::Overflow),
			Frozen => Err(TokenError::Frozen),
			NoFunds => Err(TokenError::NoFunds),
=======
	pub fn into_result(self) -> Result<Balance, DispatchError> {
		use WithdrawConsequence::*;
		match self {
			NoFunds => Err(TokenError::NoFunds.into()),
			WouldDie => Err(TokenError::WouldDie.into()),
			UnknownAsset => Err(TokenError::UnknownAsset.into()),
			Underflow => Err(ArithmeticError::Underflow.into()),
			Overflow => Err(ArithmeticError::Overflow.into()),
			Frozen => Err(TokenError::Frozen.into()),
			ReducedToZero(result) => Ok(result),
			Success => Ok(Zero::zero()),
>>>>>>> cf2d9311
		}
	}
}

/// One of a number of consequences of withdrawing a fungible from an account.
#[derive(Copy, Clone, Eq, PartialEq)]
pub enum DepositConsequence {
	/// Deposit couldn't happen due to the amount being too low. This is usually because the
	/// account doesn't yet exist and the deposit wouldn't bring it to at least the minimum needed
	/// for existance.
	BelowMinimum,
	/// Deposit cannot happen since the account cannot be created (usually because it's a consumer
	/// and there exists no provider reference).
	CannotCreate,
	/// The asset is unknown. Usually because an `AssetId` has been presented which doesn't exist
	/// on the system.
	UnknownAsset,
	/// An overflow would occur. This is practically unexpected, but could happen in test systems
	/// with extremely small balance types or balances that approach the max value of the balance
	/// type.
	Overflow,
	/// Account continued in existence.
	Success,
}

impl DepositConsequence {
	/// Convert the type into a `Result` with `TokenError` as the error.
	pub fn into_result(self) -> Result<(), DispatchError> {
		use DepositConsequence::*;
		Err(match self {
			BelowMinimum => TokenError::BelowMinimum.into(),
			CannotCreate => TokenError::CannotCreate.into(),
			UnknownAsset => TokenError::UnknownAsset.into(),
			Overflow => ArithmeticError::Overflow.into(),
			Success => return Ok(()),
		})
	}
}

/// Simple boolean for whether an account needs to be kept in existence.
#[derive(Copy, Clone, Eq, PartialEq)]
pub enum ExistenceRequirement {
	/// Operation must not result in the account going out of existence.
	///
	/// Note this implies that if the account never existed in the first place, then the operation
	/// may legitimately leave the account unchanged and still non-existent.
	KeepAlive,
	/// Operation may result in account going out of existence.
	AllowDeath,
}

/// Status of funds.
#[derive(PartialEq, Eq, Clone, Copy, Encode, Decode, RuntimeDebug)]
pub enum BalanceStatus {
	/// Funds are free, as corresponding to `free` item in Balances.
	Free,
	/// Funds are reserved, as corresponding to `reserved` item in Balances.
	Reserved,
}

/// When happens if/when a debited account has been reduced below the dust threshold (aka "minimum
/// balance" or "existential deposit").
#[derive(Copy, Clone, Eq, PartialEq, Encode, Decode, RuntimeDebug)]
pub enum WhenDust {
	/// Operation must not result in the account going out of existence.
	KeepAlive,
	/// Any dust resulting from the deletion of the debited account should be disposed of.
	Dispose,
	/// Any dust resulting from the deletion of the debited account should be added to the
	/// resulting credit.
	Credit,
}

impl WhenDust {
	/// Return `true` if the account balance should be disposed of should it fall below minimum.
	pub fn dispose(self) -> bool { matches!(self, WhenDust::Dispose) }

	/// Return `true` if the account balance should neve be allowed to fall below minimum.
	pub fn keep_alive(self) -> bool { matches!(self, WhenDust::KeepAlive) }
}


/// Trait for allowing a minimum balance on the account to be specified, beyond the
/// `minimum_balance` of the asset. This is additive - the `minimum_balance` of the asset must be
/// met *and then* anything here in addition.
pub trait FrozenBalance<AssetId, AccountId, Balance> {
	/// Return the frozen balance. Under normal behaviour, this amount should always be
	/// withdrawable.
	///
	/// In reality, the balance of every account must be at least the sum of this (if `Some`) and
	/// the asset's minimum_balance, since there may be complications to destroying an asset's
	/// account completely.
	///
	/// If `None` is returned, then nothing special is enforced.
	///
	/// If any operation ever breaks this requirement (which will only happen through some sort of
	/// privileged intervention), then `melted` is called to do any cleanup.
	fn frozen_balance(asset: AssetId, who: &AccountId) -> Option<Balance>;
}

impl<AssetId, AccountId, Balance> FrozenBalance<AssetId, AccountId, Balance> for () {
	fn frozen_balance(_: AssetId, _: &AccountId) -> Option<Balance> { None }
}

bitflags::bitflags! {
	/// Reasons for moving funds out of an account.
	#[derive(Encode, Decode)]
	pub struct WithdrawReasons: u8 {
		/// In order to pay for (system) transaction costs.
		const TRANSACTION_PAYMENT = 0b00000001;
		/// In order to transfer ownership.
		const TRANSFER = 0b00000010;
		/// In order to reserve some funds for a later return or repatriation.
		const RESERVE = 0b00000100;
		/// In order to pay some other (higher-level) fees.
		const FEE = 0b00001000;
		/// In order to tip a validator for transaction inclusion.
		const TIP = 0b00010000;
	}
}

impl WithdrawReasons {
	/// Choose all variants except for `one`.
	///
	/// ```rust
	/// # use frame_support::traits::WithdrawReasons;
	/// # fn main() {
	/// assert_eq!(
	/// 	WithdrawReasons::FEE | WithdrawReasons::TRANSFER | WithdrawReasons::RESERVE | WithdrawReasons::TIP,
	/// 	WithdrawReasons::except(WithdrawReasons::TRANSACTION_PAYMENT),
	///	);
	/// # }
	/// ```
	pub fn except(one: WithdrawReasons) -> WithdrawReasons {
		let mut flags = Self::all();
		flags.toggle(one);
		flags
	}
}

/// Simple amalgamation trait to collect together properties for an AssetId under one roof.
pub trait AssetId: FullCodec + Copy + Default + Eq + PartialEq + Debug {}
impl<T: FullCodec + Copy + Default + Eq + PartialEq + Debug> AssetId for T {}

/// Simple amalgamation trait to collect together properties for a Balance under one roof.
pub trait Balance: AtLeast32BitUnsigned + FullCodec + Copy + Default + Debug {}
impl<T: AtLeast32BitUnsigned + FullCodec + Copy + Default + Debug> Balance for T {}<|MERGE_RESOLUTION|>--- conflicted
+++ resolved
@@ -53,7 +53,6 @@
 impl<Balance: Zero> WithdrawConsequence<Balance> {
 	/// Convert the type into a `Result` with `DispatchError` as the error or the additional `Balance`
 	/// by which the account will be reduced.
-<<<<<<< HEAD
 	pub fn into_result(self, keep_alive: bool) -> Result<Balance, TokenError> {
 		use WithdrawConsequence::*;
 		match self {
@@ -61,23 +60,10 @@
 			ReducedToZero(result) if !keep_alive => Ok(result),
 			WouldDie | ReducedToZero(_) => Err(TokenError::WouldDie),
 			UnknownAsset => Err(TokenError::UnknownAsset),
-			Underflow => Err(TokenError::Underflow),
-			Overflow => Err(TokenError::Overflow),
+			Underflow => Err(ArithmeticError::Underflow.into()),
+			Overflow => Err(ArithmeticError::Overflow.into()),
 			Frozen => Err(TokenError::Frozen),
 			NoFunds => Err(TokenError::NoFunds),
-=======
-	pub fn into_result(self) -> Result<Balance, DispatchError> {
-		use WithdrawConsequence::*;
-		match self {
-			NoFunds => Err(TokenError::NoFunds.into()),
-			WouldDie => Err(TokenError::WouldDie.into()),
-			UnknownAsset => Err(TokenError::UnknownAsset.into()),
-			Underflow => Err(ArithmeticError::Underflow.into()),
-			Overflow => Err(ArithmeticError::Overflow.into()),
-			Frozen => Err(TokenError::Frozen.into()),
-			ReducedToZero(result) => Ok(result),
-			Success => Ok(Zero::zero()),
->>>>>>> cf2d9311
 		}
 	}
 }
