[package]
name = "substrate-frame-rpc-system"
version = "4.0.0-dev"
authors = ["Parity Technologies <admin@parity.io>"]
edition = "2021"
license = "Apache-2.0"
homepage = "https://substrate.io"
repository = "https://github.com/paritytech/substrate/"
description = "FRAME's system exposed over Substrate RPC"
readme = "README.md"

[package.metadata.docs.rs]
targets = ["x86_64-unknown-linux-gnu"]

[dependencies]
serde_json = "1"
sc-client-api = { version = "4.0.0-dev", path = "../../../../client/api" }
codec = { package = "parity-scale-codec", version = "3.0.0" }
<<<<<<< HEAD
futures = "0.3.19"
jsonrpsee = { version = "0.9", features = ["server"] }
=======
futures = "0.3.21"
jsonrpc-core = "18.0.0"
jsonrpc-core-client = "18.0.0"
jsonrpc-derive = "18.0.0"
>>>>>>> c4dd1bef
log = "0.4.8"
sp-runtime = { version = "6.0.0", path = "../../../../primitives/runtime" }
sp-api = { version = "4.0.0-dev", path = "../../../../primitives/api" }
frame-system-rpc-runtime-api = { version = "4.0.0-dev", path = "../../../../frame/system/rpc/runtime-api" }
sp-core = { version = "6.0.0", path = "../../../../primitives/core" }
sp-blockchain = { version = "4.0.0-dev", path = "../../../../primitives/blockchain" }
sc-transaction-pool-api = { version = "4.0.0-dev", path = "../../../../client/transaction-pool/api" }
sp-block-builder = { version = "4.0.0-dev", path = "../../../../primitives/block-builder" }
sc-rpc-api = { version = "0.10.0-dev", path = "../../../../client/rpc-api" }

[dev-dependencies]
substrate-test-runtime-client = { version = "2.0.0", path = "../../../../test-utils/runtime/client" }
sp-tracing = { version = "5.0.0", path = "../../../../primitives/tracing" }
sc-transaction-pool = { version = "4.0.0-dev", path = "../../../../client/transaction-pool" }
tokio = "1.15.0"
assert_matches = "1.3.0"<|MERGE_RESOLUTION|>--- conflicted
+++ resolved
@@ -16,15 +16,8 @@
 serde_json = "1"
 sc-client-api = { version = "4.0.0-dev", path = "../../../../client/api" }
 codec = { package = "parity-scale-codec", version = "3.0.0" }
-<<<<<<< HEAD
-futures = "0.3.19"
 jsonrpsee = { version = "0.9", features = ["server"] }
-=======
 futures = "0.3.21"
-jsonrpc-core = "18.0.0"
-jsonrpc-core-client = "18.0.0"
-jsonrpc-derive = "18.0.0"
->>>>>>> c4dd1bef
 log = "0.4.8"
 sp-runtime = { version = "6.0.0", path = "../../../../primitives/runtime" }
 sp-api = { version = "4.0.0-dev", path = "../../../../primitives/api" }
